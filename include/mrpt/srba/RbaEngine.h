<<<<<<< HEAD
/* +---------------------------------------------------------------------------+
   |                     Mobile Robot Programming Toolkit (MRPT)               |
   |                          http://www.mrpt.org/                             |
   |                                                                           |
   | Copyright (c) 2005-2014, Individual contributors, see AUTHORS file        |
   | See: http://www.mrpt.org/Authors - All rights reserved.                   |
   | Released under BSD License. See details in http://www.mrpt.org/License    |
   +---------------------------------------------------------------------------+ */

#pragma once

/** \file RbaEngine.h
  * \brief This file exposes the public API and data types of libmrpt-srba (it requires also including srba/models/{*.h} to have a complete SLAM/RBA system)
  */

#include <mrpt/utils/CTimeLogger.h>
#include <mrpt/utils/CLoadableOptions.h>
#include <mrpt/opengl/CSetOfObjects.h>

#include "srba_types.h"
#include "srba_options.h"
#include "landmark_jacob_families.h"

#define VERBOSE_LEVEL(_LEVEL) if (m_verbose_level>=_LEVEL) std::cout

namespace mrpt
{
/** An heavily template-based implementation of Relative Bundle Adjustment (RBA) - See \ref mrpt_srba_grp */
namespace srba
{
	using namespace std;

	/** The set of default settings for RbaEngine */
	struct RBA_OPTIONS_DEFAULT
	{
		typedef options::sensor_pose_on_robot_none      sensor_pose_on_robot_t;  //!< The sensor pose coincides with the robot pose
		typedef options::observation_noise_identity     obs_noise_matrix_t;      //!< The sensor noise matrix is the same for all observations and equal to \sigma * I(identity)
		typedef options::solver_LM_schur_dense_cholesky solver_t;                //!< Solver algorithm (Default: Lev-Marq, with Schur, with dense Cholesky)
	};

	/** The main class for the mrpt-srba: it defines a Relative Bundle-Adjustment (RBA) problem with (optionally, partially known) landmarks,
	  *   the methods to update it with new observations and to optimize the relative poses with least squares optimizers.
	  *
	  *   The unknowns to be solved are:
	  *		- Relative poses among keyframes.
	  *		- Relative positions of landmarks wrt to their base frame (or no landmarks for graph-SLAM-like problems)
	  *
	  *   The set of known data used to run the optimization comprises:
	  *		- Sequence of all observations.
	  *		- Optional sensor parameters (e.g. camera calibration)
	  *		- Optionally, the relative positions of a subset of landmarks wrt to their base frame (these are the "fixed" or "known" landmarks).
	  *
	  *  See http://www.mrpt.org/srba and the <a href="srba-guide.pdf" >library guide</a> for a list of possible template arguments, code examples, etc.
	  *
	  * \tparam KF2KF_POSE_TYPE The parameterization of keyframe-to-keyframe relative poses (edges, problem unknowns).
	  * \tparam LM_TYPE The parameterization of relative positions of landmarks relative poses (edges).
	  * \tparam OBS_TYPE The type of observations.
	  * \tparam RBA_OPTIONS A struct with nested typedefs which can be used to tune and customize the behavior of this class.
	  */
	template <class KF2KF_POSE_TYPE,class LM_TYPE,class OBS_TYPE, class RBA_OPTIONS = RBA_OPTIONS_DEFAULT>
	class RbaEngine
	{
	public:
		/** @name Templatized typedef's
		    @{ */
		typedef RbaEngine<KF2KF_POSE_TYPE,LM_TYPE,OBS_TYPE,RBA_OPTIONS> rba_engine_t;

		typedef KF2KF_POSE_TYPE kf2kf_pose_type;
		typedef LM_TYPE         lm_type;
		typedef OBS_TYPE        obs_type;
		typedef RBA_OPTIONS     rba_options_type;

		static const size_t REL_POSE_DIMS = KF2KF_POSE_TYPE::REL_POSE_DIMS;
		static const size_t LM_DIMS       = LM_TYPE::LM_DIMS;
		static const size_t OBS_DIMS      = OBS_TYPE::OBS_DIMS;

		typedef typename KF2KF_POSE_TYPE::se_traits_t  se_traits_t; //!< The SE(2) or SE(3) traits struct (for Lie algebra log/exp maps, etc.)

		typedef rba_joint_parameterization_traits_t<KF2KF_POSE_TYPE,LM_TYPE,OBS_TYPE>  traits_t;
		typedef jacobian_traits<KF2KF_POSE_TYPE,LM_TYPE,OBS_TYPE>                      jacobian_traits_t;
		typedef hessian_traits<KF2KF_POSE_TYPE,LM_TYPE,OBS_TYPE>                       hessian_traits_t;
		typedef kf2kf_pose_traits<KF2KF_POSE_TYPE>                                     kf2kf_pose_traits_t;
		typedef landmark_traits<LM_TYPE>                                               landmark_traits_t;
		typedef observation_traits<OBS_TYPE>                                           observation_traits_t;

		typedef sensor_model<LM_TYPE,OBS_TYPE>   sensor_model_t; //!< The sensor model for the specified combination of LM parameterization + observation type.

		typedef typename KF2KF_POSE_TYPE::pose_t  pose_t; //!< The type of relative poses (e.g. mrpt::poses::CPose3D)
		typedef TRBA_Problem_state<KF2KF_POSE_TYPE,LM_TYPE,OBS_TYPE,RBA_OPTIONS> rba_problem_state_t;

		typedef typename rba_problem_state_t::k2f_edge_t k2f_edge_t;
		typedef typename rba_problem_state_t::k2k_edge_t k2k_edge_t;
		typedef typename rba_problem_state_t::k2k_edges_deque_t  k2k_edges_deque_t;  //!< A list (deque) of KF-to-KF edges (unknown relative poses).

		typedef typename kf2kf_pose_traits_t::pose_flag_t pose_flag_t;
		typedef typename kf2kf_pose_traits_t::frameid2pose_map_t  frameid2pose_map_t;
		typedef typename kf2kf_pose_traits_t::TRelativePosesForEachTarget TRelativePosesForEachTarget;
		typedef typename landmark_traits_t::TRelativeLandmarkPosMap TRelativeLandmarkPosMap;  //!< An index of feature IDs and their relative locations
		typedef typename landmark_traits_t::TRelativeLandmarkPos    TRelativeLandmarkPos; //!< One landmark position (relative to its base KF)
		typedef typename traits_t::keyframe_info   keyframe_info;
		typedef typename traits_t::new_kf_observation_t   new_kf_observation_t;
		typedef typename traits_t::new_kf_observations_t  new_kf_observations_t;

		typedef typename kf2kf_pose_traits_t::array_pose_t         array_pose_t;
		typedef typename landmark_traits_t::array_landmark_t       array_landmark_t;
		typedef typename observation_traits_t::array_obs_t         array_obs_t;
		typedef typename observation_traits_t::residual_t          residual_t;
		typedef typename observation_traits_t::vector_residuals_t  vector_residuals_t;

		typedef typename jacobian_traits<KF2KF_POSE_TYPE,LM_TYPE,OBS_TYPE>::TSparseBlocksJacobians_dh_dAp TSparseBlocksJacobians_dh_dAp;
		typedef typename jacobian_traits<KF2KF_POSE_TYPE,LM_TYPE,OBS_TYPE>::TSparseBlocksJacobians_dh_df TSparseBlocksJacobians_dh_df;
		/** @} */

		/** Default constructor */
		RbaEngine();

		/** All the information returned by the local area optimizer \sa define_new_keyframe() */
		struct TOptimizeExtraOutputInfo
		{
			TOptimizeExtraOutputInfo()
			{
				clear();
			}

			size_t  num_observations;     //!< Number of individual feature observations taken into account in the optimization
			size_t  num_jacobians;        //!< Number of Jacobian blocks which had been to be evaluated for each relinearization step.
			size_t  num_kf2kf_edges_optimized; //!< Number of solved unknowns of type "kf-to-kf edge".
			size_t  num_kf2lm_edges_optimized; //!< Number of solved unknowns of type "kf-to-landmark".
			size_t  num_total_scalar_optimized;  //!< The total number of dimensions (scalar values) in all the optimized unknowns.
			size_t  num_span_tree_numeric_updates; //!< Number of poses updated in the spanning tree numeric-update stage.
			double  total_sqr_error_init, total_sqr_error_final; //!< Initial and final total squared error for all the observations
			double  HAp_condition_number; //!< To be computed only if enabled in parameters.compute_condition_number

			std::vector<size_t> optimized_k2k_edge_indices; //!< The 0-based indices of all kf-to-kf edges which were considered in the optimization
			std::vector<size_t> optimized_landmark_indices; //!< The 0-based indices of all landmarks whose relative positions were considered as unknowns in the optimization

			/** Other solver-specific output information */
			typename RBA_OPTIONS::solver_t::extra_results_t   extra_results;

			void clear()
			{
				num_observations = 0;
				num_jacobians = 0;
				num_kf2kf_edges_optimized = 0;
				num_kf2lm_edges_optimized = 0;
				num_total_scalar_optimized = 0;
				num_span_tree_numeric_updates=0;
				total_sqr_error_init=0.;
				total_sqr_error_final=0.;
				HAp_condition_number=0.;
				optimized_k2k_edge_indices.clear();
				optimized_landmark_indices.clear();
				extra_results.clear();
			}
		};

		/** Information returned by RbaEngine::define_new_keyframe() */
		struct TNewKeyFrameInfo
		{
			TKeyFrameID                kf_id;         //!< The ID of the newly created KF.
			std::vector<TNewEdgeInfo>  created_edge_ids;  //!< The newly created edges (minimum: 1 edge)
			TOptimizeExtraOutputInfo   optimize_results;  //!< Results from the least-squares optimization

			void clear()
			{
				kf_id = static_cast<TKeyFrameID>(-1);
				created_edge_ids.clear();
				optimize_results.clear();
			}
		};

		/** @name Main API methods
		    @{ */

		/** The most common entry point for SRBA: append a new keyframe (KF) to the map, automatically creates the required edges
		  *  and optimize the local area around this new KF.
		  *
		  * \param[in]  obs All the landmark observations gathered from this new KF (with data association already solved).
		  * \param[out] out_new_kf_info Returned information about the newly created KF.
		  * \param[in]  run_local_optimization If set to true (default), the local map around the new KF will be optimized (i.e. optimize_local_area() will be called automatically).
		  */
		void define_new_keyframe(
			const typename traits_t::new_kf_observations_t  & obs,
			TNewKeyFrameInfo   & out_new_kf_info,
			const bool           run_local_optimization = true
			);

		/** Parameters for optimize_local_area() */
		struct TOptimizeLocalAreaParams
		{
			bool        optimize_k2k_edges;
			bool        optimize_landmarks;
			TKeyFrameID max_visitable_kf_id; //!< While exploring around the root KF, stop the BFS when KF_ID>=this number (default:infinity)
			size_t      dont_optimize_landmarks_seen_less_than_n_times;  //!< Set to 1 to try to optimize all landmarks even if they're just observed once, which may makes sense depending on the sensor type (default: 2)

			TOptimizeLocalAreaParams() :
				optimize_k2k_edges(true),
				optimize_landmarks(true),
				max_visitable_kf_id( static_cast<TKeyFrameID>(-1) ),
				dont_optimize_landmarks_seen_less_than_n_times( 2 )
			{}
		};

		/** Runs least-squares optimization for all the unknowns within a given topological distance to a given KeyFrame.
		  *
		  * \param[in] observation_indices_to_optimize Indices wrt \a rba_state.all_observations. An empty vector means use ALL the observations involving the selected unknowns.
		  * \note Extra options are available in \a parameters
		  *  \sa define_new_keyframe, add_observation, optimize_edges
		  */
		void optimize_local_area(
			const TKeyFrameID  root_id,
			const unsigned int win_size,
			TOptimizeExtraOutputInfo & out_info,
			const TOptimizeLocalAreaParams &params = TOptimizeLocalAreaParams(),
			const std::vector<size_t> & observation_indices_to_optimize = std::vector<size_t>()
			);


		struct TOpenGLRepresentationOptions : public LM_TYPE::render_mode_t::TOpenGLRepresentationOptionsExtra
		{
			TOpenGLRepresentationOptions() :
				span_tree_max_depth(static_cast<size_t>(-1)),
				draw_unknown_feats(true),
				draw_unknown_feats_ellipses(true),
				draw_unknown_feats_ellipses_quantiles(1),
				show_unknown_feats_ids(true)
			{
			}

			size_t span_tree_max_depth; //!< Maximum spanning tree depth for reconstructing relative poses (default=-1 : infinity)
			bool   draw_unknown_feats;  //!< Draw features with non-fixed rel.pos as well?
			bool   draw_unknown_feats_ellipses;
			double draw_unknown_feats_ellipses_quantiles;
			bool   show_unknown_feats_ids;
		};

		/** Build an opengl representation of the current state of this RBA problem
		  * One of different representations can be generated: those opengl objects passed as NULL smart pointers will not be generated.
		  * \param[out] out_scene If not a NULL smart pointer, at return will hold a 3D view of the current KF, neighbor KFs and landmarks.
		  * \param[out] out_root_tree If not a NULL smart pointer, at return will hold a schematic 2D view of the current KF and its spanning tree.
		  */
		void build_opengl_representation(
			const srba::TKeyFrameID root_keyframe,
			const TOpenGLRepresentationOptions &options,
			mrpt::opengl::CSetOfObjectsPtr out_scene,
			mrpt::opengl::CSetOfObjectsPtr out_root_tree = mrpt::opengl::CSetOfObjectsPtr()
			) const;

		/** Exports all the keyframes (and optionally all landmarks) as a directed graph in DOT (graphviz) format.
		  * \return false on any error writing to target file */
		bool save_graph_as_dot(
			const std::string &targetFileName,
			const bool all_landmarks = false
			) const;

		/** Evaluates the quality of the overall map/landmark estimations, by computing the sum of the squared
		  *  error contributions for all observations. For this, this method may have to compute *very long* shortest paths
		  *  between distant keyframes if no loop-closure edges exist in order to evaluate the best approximation of relative
		  *  coordinates between observing KFs and features' reference KFs.
		  *
		  * The worst-case time consumed by this method is O(M*log(N) + N^2 + N E), N=# of KFs, E=# of edges, M=# of observations.
		  */
		double eval_overall_squared_error() const;

		/** @} */  // End of main API methods


		/** @name Extra API methods (for debugging, etc.)
		    @{ */

		/** Reset the entire problem to an empty state (automatically called at construction) */
		void clear();

		/** Users normally won't need to call this directly. Use define_new_keyframe() instead.
		  * This method appends an empty new keyframe to the data structures
		  * \return The ID of the new KF.
		  * \note Runs in O(1)
		  */
		TKeyFrameID alloc_keyframe();

		/** Users normally won't need to call this directly. Use define_new_keyframe() instead.
		  * This method calls:
		  *  1) alloc_kf2kf_edge() for creating the data structures
		  *  2) spanning_tree.update_symbolic_new_node() for updating the spanning trees.
		  *
		  * \note obs is passed just for fixing missing spanning trees when using the policy of pure linear graph.
		  */
		size_t create_kf2kf_edge(
			const TKeyFrameID        new_kf_id,
			const TPairKeyFrameID  & new_edge,
			const typename traits_t::new_kf_observations_t   & obs,
			const pose_t &init_inv_pose_val = pose_t() );


		/** Creates a numeric spanning tree between a given root keyframe and the entire graph, returning it into a user-supplied data structure
		  *  Note that this method does NOT use the depth-limited spanning trees which are built incrementally with the graph. So, it takes an extra cost to
		  *  call this method. For the other trees, see get_rba_state()
		  * \param[in] root_id The root keyframe
		  * \param[out] span_tree The output with all found relative poses. Its previous contents are cleared.
		  * \param[in] max_depth Defaults to std::numeric_limits<size_t>::max() for infinity depth, can be set to a maximum desired depth from the root.
		  * \param[in] aux_ws Auxiliary working space: Set to an uninitialized vector<bool> (it'll automatically initialized) if you want to call this method simultaneously from several threads. Otherwise, setting to NULL will automatically use one working space, reusable between succesive calls.
		  * \sa find_path_bfs
		  */
		void create_complete_spanning_tree(
			const TKeyFrameID   root_id,
			frameid2pose_map_t & span_tree,
			const size_t        max_depth = std::numeric_limits<size_t>::max(),
			std::vector<bool>  * aux_ws = NULL
			) const;

		/** An unconstrained breadth-first search (BFS) for the shortest path between two keyframes.
		  *  Note that this method does NOT use the depth-limited spanning trees which are built incrementally with the graph. So, it takes the extra cost of
		  *  really running a BFS algorithm. For the other precomputed trees, see get_rba_state()
		  *  Edge direction is ignored during the search, i.e. as if we had an undirected graph of Keyframes.
		  *  If both source and target KF coincide, an empty path is returned.
		  * \return true if a path was found.
		  * \note Worst-case computational complexity is that of a BFS over the entire graph: O(V+E), V=number of nodes, E=number of edges.
		  * \sa create_complete_spanning_tree
		  */
		bool find_path_bfs(
			const TKeyFrameID           src_kf,
			const TKeyFrameID           trg_kf,
			std::vector<TKeyFrameID>    & found_path) const
		{
			return rba_state.find_path_bfs(src_kf,trg_kf,&found_path);
		}

		/** Visits all k2k & k2f edges following a BFS starting at a given starting node and up to a given maximum depth.
		  * Only k2k edges are considered for BFS paths.
		  */
		template <
			class KF_VISITOR,
			class FEAT_VISITOR,
			class K2K_EDGE_VISITOR,
			class K2F_EDGE_VISITOR
			>
		void bfs_visitor(
			const TKeyFrameID  root_id,
			const topo_dist_t  max_distance,
			const bool rely_on_prebuilt_spanning_trees,
			KF_VISITOR       & kf_visitor,
			FEAT_VISITOR     & feat_visitor,
			K2K_EDGE_VISITOR & k2k_edge_visitor,
			K2F_EDGE_VISITOR & k2f_edge_visitor ) const;

		/** @} */  // End of Extra API methods


		/** @name Public data fields
			@{ */

		/** Different parameters for the SRBA methods */
		struct TSRBAParameters : public mrpt::utils::CLoadableOptions
		{
			TSRBAParameters();

			/** See docs of mrpt::utils::CLoadableOptions */
			virtual void  loadFromConfigFile(const mrpt::utils::CConfigFileBase & source,const std::string & section);
			/** See docs of mrpt::utils::CLoadableOptions */
			virtual void  saveToConfigFile(mrpt::utils::CConfigFileBase &out,const std::string & section) const;


			/** Parameters for determine_kf2kf_edges_to_create(); custom user-defined policies can be also defined (see tutorials) */
			TEdgeCreationPolicy  edge_creation_policy;

			/** Maximum depth for maintained spanning trees. */
			topo_dist_t          max_tree_depth;

			/** The maximum topological distance of keyframes to be optimized around the most recent keyframe. */
			topo_dist_t          max_optimize_depth;

			size_t              submap_size;
			size_t              min_obs_to_loop_closure; //!< Default:6, reduce to 1 for relative graph-slam
			// -------------------------------------------------------

			// Parameters for optimize_*()
			// -------------------------------------
			bool   optimize_new_edges_alone; //!< (Default:true) Before running a whole "local area" optimization, try to optimize new edges one by one to have a better starting point.
			bool   use_robust_kernel;
			double kernel_param;
			size_t max_iters;
			double max_error_per_obs_to_stop; //!< default: 1e-9
			double max_rho; //!< default: 1.0
			double max_lambda; //!< default: 1e20
			double min_error_reduction_ratio_to_relinearize; //!< default 0.01
			bool   numeric_jacobians; //!< (Default:false) Use a numeric approximation of the Jacobians (very slow!) instead of analytical ones.
			void (*feedback_user_iteration)(unsigned int iter, const double total_sq_err, const double mean_sqroot_error);
			bool   compute_condition_number; //!< Compute and return to the user the Hessian condition number of k2k edges (default=false)

			TCovarianceRecoveryPolicy  cov_recovery; //!< Recover covariance? What method to use? (Default: crpLandmarksApprox)
			// -------------------------------------

		};

		/** The unique struct which hold all the parameters from the different SRBA modules (sensors, optional features, optimizers,...) */
		struct TAllParameters
		{
			/** Different parameters for the SRBA methods \sa sensor_params */
			TSRBAParameters  srba;

			/** Sensor-specific parameters (sensor calibration, etc.) \sa parameters */
			typename OBS_TYPE::TObservationParams   sensor;

			/** Parameters related to the relative pose of sensors wrt the robot (if applicable) */
			typename RBA_OPTIONS::sensor_pose_on_robot_t::parameters_t  sensor_pose;

			/** Parameters related to the sensor noise covariance matrix */
			typename RBA_OPTIONS::obs_noise_matrix_t::parameters_t      obs_noise;
		};

		TAllParameters parameters;

		/** @} */  // End of data fields


		/** Enable or disables time profiling of all operations (default=enabled), which will be reported upon destruction */
		void inline enable_time_profiler(bool enable=true) { m_profiler.enable(enable); }

		const k2k_edges_deque_t & get_k2k_edges() const { return rba_state.k2k_edges; }

		const TRelativeLandmarkPosMap & get_known_feats()   const { return rba_state.known_lms; }
		const TRelativeLandmarkPosMap & get_unknown_feats() const { return rba_state.unknown_lms; }

		const rba_problem_state_t & get_rba_state() const { return rba_state; }
		rba_problem_state_t       & get_rba_state()       { return rba_state; }

		/** Access to the time profiler */
		inline mrpt::utils::CTimeLogger & get_time_profiler() { return m_profiler; }

		/** Changes the verbosity level: 0=None (only critical msgs), 1=verbose, 2=so verbose you'll have to say "Stop!" */
		inline void setVerbosityLevel(int level) { m_verbose_level = level; }

		/** Rebuild the Hessian symbolic information from the given Jacobians.
		  *  \param[out] H Output hessian (must be empty at input)
		  */
		template <class HESS_Ap, class HESS_f,class HESS_Apf, class JACOB_COLUMN_dh_dAp,class JACOB_COLUMN_dh_df>
		static void sparse_hessian_build_symbolic(
			HESS_Ap & HAp,
			HESS_f & Hf,
			HESS_Apf & HApf,
			const std::vector<JACOB_COLUMN_dh_dAp*> & dh_dAp,
			const std::vector<JACOB_COLUMN_dh_df*>  & dh_df);

		/** Rebuild the Hessian symbolic information from the internal pointers to blocks of Jacobians.
			*  Only the upper triangle is filled-in (all what is needed for Cholesky) for square Hessians, in whole for rectangular ones (it depends on the symbolic decomposition, done elsewhere).
			* \tparam SPARSEBLOCKHESSIAN can be: TSparseBlocksHessian_6x6, TSparseBlocksHessian_3x3 or TSparseBlocksHessian_6x3
			* \return The number of Jacobian multiplications skipped due to its observation being marked as "invalid"
			*/
		template <class SPARSEBLOCKHESSIAN>
		size_t sparse_hessian_update_numeric( SPARSEBLOCKHESSIAN & H ) const;


	protected:
		int m_verbose_level; //!< 0: None (only critical msgs), 1: verbose, 2:even more verbose, 3: even more

		typedef std::multimap<size_t,TKeyFrameID,std::greater<size_t> > base_sorted_lst_t;

		/** @name (Protected) Sub-algorithms
		    @{ */

		/** Make a list of base KFs of my new observations, ordered in descending order by # of shared observations: */
		void make_ordered_list_base_kfs(
			const typename traits_t::new_kf_observations_t & obs,
			base_sorted_lst_t            & obs_for_each_base_sorted,
			map<TKeyFrameID,size_t>       *out_obs_for_each_base =NULL ) const;

		/** This method will call edge_creation_policy(), which has predefined algorithms but could be re-defined by the user in a derived class */
		void determine_kf2kf_edges_to_create(
			const TKeyFrameID               new_kf_id,
			const typename traits_t::new_kf_observations_t   & obs,
			std::vector<TNewEdgeInfo> &new_k2k_edge_ids );

		/** Implements the edge-creation policy, by default depending on "parameters.edge_creation_policy" if the user doesn't re-implement this virtual method.
		  * See tutorials for examples of how to implement custom policies. */
		virtual void edge_creation_policy(
			const TKeyFrameID               new_kf_id,
			const typename traits_t::new_kf_observations_t   & obs,
			std::vector<TNewEdgeInfo> &new_k2k_edge_ids );

		/**
		  * \param observation_indices_to_optimize Indices wrt \a rba_state.all_observations. An empty vector means use ALL the observations involving the selected unknowns.
		  * \sa optimize_local_area
		  */
		void optimize_edges(
			const std::vector<size_t> & run_k2k_edges,
			const std::vector<size_t> & run_feat_ids_in,
			TOptimizeExtraOutputInfo & out_info,
			const std::vector<size_t> & observation_indices_to_optimize = std::vector<size_t>()
			);

		/** @} */

		/** Aux visitor struct, used in optimize_local_area() */
		struct VisitorOptimizeLocalArea
		{
			VisitorOptimizeLocalArea(const rba_problem_state_t & rba_state_, const TOptimizeLocalAreaParams &params_) :
				rba_state(rba_state_),
				params(params_)
			{ }

			const rba_problem_state_t & rba_state;
			const TOptimizeLocalAreaParams &params;

			vector<size_t> k2k_edges_to_optimize, lm_IDs_to_optimize;
			map<TLandmarkID,size_t>  lm_times_seen;

			/* Implementation of FEAT_VISITOR */
			inline bool visit_filter_feat(const TLandmarkID lm_ID,const topo_dist_t cur_dist)
			{
				return false; // Don't need to visit landmark nodes.
			}
			inline void visit_feat(const TLandmarkID lm_ID,const topo_dist_t cur_dist)
			{
				// Nothing to do
			}

			/* Implementation of KF_VISITOR */
			inline bool visit_filter_kf(const TKeyFrameID kf_ID,const topo_dist_t cur_dist)
			{
				return (kf_ID<=params.max_visitable_kf_id);
			}
			inline void visit_kf(const TKeyFrameID kf_ID,const topo_dist_t cur_dist)
			{
				// Nothing to do.
			}

			/* Implementation of K2K_EDGE_VISITOR */
			inline bool visit_filter_k2k(const TKeyFrameID current_kf, const TKeyFrameID next_kf,const k2k_edge_t* edge, const topo_dist_t cur_dist)
			{
				return true; // Visit all k2k edges
			}
			inline void visit_k2k(const TKeyFrameID current_kf, const TKeyFrameID next_kf,const k2k_edge_t* edge, const topo_dist_t cur_dist)
			{
				if (params.optimize_k2k_edges)
					k2k_edges_to_optimize.push_back(edge->id);
			}

			/* Implementation of K2F_EDGE_VISITOR */
			inline bool visit_filter_k2f(const TKeyFrameID current_kf, const k2f_edge_t* edge, const topo_dist_t cur_dist)
			{
				return params.optimize_landmarks; // Yes: visit all feature nodes if we're asked to
			}
			inline void visit_k2f(const TKeyFrameID current_kf, const k2f_edge_t* edge, const topo_dist_t cur_dist)
			{
				if (!edge->feat_has_known_rel_pos)
				{
					const TLandmarkID lm_ID = edge->obs.obs.feat_id;
					// Use an "==" so we only add the LM_ID to the list ONCE, just when it passes the threshold
					if (++lm_times_seen[lm_ID] == params.dont_optimize_landmarks_seen_less_than_n_times)
						lm_IDs_to_optimize.push_back(lm_ID);
				}
			}
		};

	private:
		rba_problem_state_t  rba_state;  //!< All the beef is here.

		mutable std::vector<bool> m_complete_st_ws; //!< Temporary working space used in \a create_complete_spanning_tree()

		/** Profiler for all SRBA operations
		  *  Enabled by default, can be disabled with \a enable_time_profiler(false)
		  */
		mutable mrpt::utils::CTimeLogger  m_profiler;

		/** Creates a new known/unknown position landmark (upon first LM observation ), and expands Jacobians with new observation
		  * \param[in] new_obs The basic data on the observed landmark: landmark ID, keyframe from which it's observed and parameters ("z" vector) of the observation itself (e.g. pixel coordinates).
		  * \param[in] fixed_relative_position If not NULL, this is the first observation of a landmark with a fixed, known position. Each such feature can be created only once, next observations MUST have this field set to NULL as with normal ("unfixed") landmarks.
		  * \param[in] unknown_relative_position_init_val Can be set to not-NULL only upon the first observation of a landmark with an unknown relative position. The feature will be created with this initial value for its relative position wrt the KF (further optimization will refine that value).
		  *
		  * \return The 0-based index of the new observation
		  *
		  * \note Both \a fixed_relative_position and \a unknown_relative_position_init_val CAN'T be set to !=NULL at once.
		  *
		  * \note If new edges had been introduced before this observation, make sure the symbolic spanning trees are up-to-date!
		  *
		  * \note Runs in O(P+log C), with:
		  *   - C=typical amount of KFs which all see the same landmark,
		  *   - P=typical number of kf2kf edges between observing and the base KF of the observed landmark.
		  */
		size_t add_observation(
			const TKeyFrameID         observing_kf_id,
			const typename observation_traits_t::observation_t     & new_obs,
			const array_landmark_t * fixed_relative_position = NULL,
			const array_landmark_t * unknown_relative_position_init_val = NULL
			);

		/** Prepare the list of all required KF roots whose spanning trees need numeric updates with each optimization iteration */
		void prepare_Jacobians_required_tree_roots(
			std::set<TKeyFrameID>  & kfs_num_spantrees_to_update,
			const std::vector<typename TSparseBlocksJacobians_dh_dAp::col_t*> &lst_JacobCols_dAp,
			const std::vector<typename TSparseBlocksJacobians_dh_df::col_t*>  &lst_JacobCols_df );


		/** Re-evaluate all Jacobians numerically using their symbolic info. Return overall number of block Jacobians */
		size_t recompute_all_Jacobians(
			std::vector<typename TSparseBlocksJacobians_dh_dAp::col_t*> &lst_JacobCols_dAp,
			std::vector<typename TSparseBlocksJacobians_dh_df::col_t*>  &lst_JacobCols_df,
			std::vector<const pose_flag_t*>    * out_list_of_required_num_poses = NULL );

	public:

		/** Private aux structure for BFS searches. */
		struct TBFSEntryEdges
		{
			TBFSEntryEdges() : dist( numeric_limits<topo_dist_t>::max() ), edge(NULL)
			{}

			TKeyFrameID prev;
			topo_dist_t dist;
			const k2k_edge_t* edge;
		};


		/** ====================================================================
		                         j,i                    lm_id,base_id
		             \partial  h            \partial  h
		                         l                      obs_frame_id
		   dh_dp = ------------------ = ---------------------------------
		                         d+1                    cur_id
		             \partial  p            \partial  p
		                         d                      stp.next_node

		    See tech report:
		     "A tutorial on SE(3) transformation parameterizations and
		      on-manifold optimization", Jose-Luis Blanco, 2010.
		   ==================================================================== */
		void compute_jacobian_dh_dp(
			typename TSparseBlocksJacobians_dh_dAp::TEntry  &jacob,
			const k2f_edge_t & observation,
			const k2k_edges_deque_t  &k2k_edges,
			std::vector<const pose_flag_t*>    *out_list_of_required_num_poses) const;

		/** ====================================================================
		                         j,i                    lm_id,base_id
		             \partial  h            \partial  h
		                         l                      obs_frame_id
		   dh_df = ------------------ = ---------------------------------

		             \partial  f            \partial  f

		     Note: f=relative position of landmark with respect to its base kf
		   ==================================================================== */
		void compute_jacobian_dh_df(
			typename TSparseBlocksJacobians_dh_df::TEntry  &jacob,
			const k2f_edge_t & observation,
			std::vector<const pose_flag_t*> *out_list_of_required_num_poses) const;

		void gl_aux_draw_node(mrpt::opengl::CSetOfObjects &soo, const std::string &label, const float x, const float y) const;

		const pose_t aux_null_pose; //!< A fixed SE(3) pose at the origin (used when we need a pointer or a reference to a "null transformation").

		struct TNumeric_dh_dAp_params
		{
			TNumeric_dh_dAp_params(
				const size_t  _k2k_edge_id,
				const pose_t * _pose_d1_wrt_obs,
				const pose_t & _pose_base_wrt_d1,
				const array_landmark_t & _xji_i,
				const bool _is_inverse_dir,
				const k2k_edges_deque_t  &_k2k_edges,
				const typename OBS_TYPE::TObservationParams   & _sensor_params,
				const typename RBA_OPTIONS::sensor_pose_on_robot_t::parameters_t  & _sensor_pose
				) :
			k2k_edge_id(_k2k_edge_id),
			pose_d1_wrt_obs(_pose_d1_wrt_obs),
			pose_base_wrt_d1(_pose_base_wrt_d1),
			xji_i(_xji_i),
			is_inverse_dir(_is_inverse_dir),
			k2k_edges(_k2k_edges),
			sensor_params(_sensor_params),
			sensor_pose(_sensor_pose)
			{
			}

			const size_t k2k_edge_id;
			const pose_t * pose_d1_wrt_obs;
			const pose_t & pose_base_wrt_d1;
			const array_landmark_t & xji_i;
			const bool is_inverse_dir;
			const k2k_edges_deque_t  &k2k_edges;
			const typename OBS_TYPE::TObservationParams   & sensor_params;
			const typename RBA_OPTIONS::sensor_pose_on_robot_t::parameters_t  & sensor_pose;
		};

		struct TNumeric_dh_df_params
		{
			TNumeric_dh_df_params(
				const pose_t * _pose_base_wrt_obs,
				const array_landmark_t & _xji_i,
				const typename OBS_TYPE::TObservationParams   & _sensor_params,
				const typename RBA_OPTIONS::sensor_pose_on_robot_t::parameters_t  & _sensor_pose
				) :
			pose_base_wrt_obs(_pose_base_wrt_obs),
			xji_i(_xji_i),
			sensor_params(_sensor_params),
			sensor_pose(_sensor_pose)
			{
			}

			const pose_t * pose_base_wrt_obs;
			const array_landmark_t & xji_i;
			const typename OBS_TYPE::TObservationParams   & sensor_params;
			const typename RBA_OPTIONS::sensor_pose_on_robot_t::parameters_t  & sensor_pose;
		};

		/** Auxiliary method for numeric Jacobian: numerically evaluates the new observation "y" for a small increment "x" in a relative KF-to-KF pose */
		static void numeric_dh_dAp(const array_pose_t &x, const TNumeric_dh_dAp_params& params, array_obs_t &y);
		/** Auxiliary method for numeric Jacobian: numerically evaluates the new observation "y" for a small increment "x" in a landmark position  */
		static void numeric_dh_df(const array_landmark_t &x, const TNumeric_dh_df_params& params, array_obs_t &y);

		static inline void add_edge_ij_to_list_needed_roots(std::set<TKeyFrameID>  & lst, const TKeyFrameID i, const TKeyFrameID j)
		{
			lst.insert(i);
			lst.insert(j);
		}

		void compute_minus_gradient(
			mrpt::vector_double & minus_grad,
			const std::vector<typename TSparseBlocksJacobians_dh_dAp::col_t*> & sparse_jacobs_Ap,
			const std::vector<typename TSparseBlocksJacobians_dh_df::col_t*> & sparse_jacobs_f,
			const vector_residuals_t  & residuals,
			const std::map<size_t,size_t> &obs_global_idx2residual_idx
			) const;

		/** Each of the observations used during the optimization */
		struct TObsUsed
		{
			TObsUsed(const size_t obs_idx_, k2f_edge_t * const k2f_) : obs_idx(obs_idx_),k2f(k2f_)
			{ }

			size_t      obs_idx; //!< Global index in all_observations
			k2f_edge_t*  k2f;     //!< Obs data

		private:
			// Don't use this constructor
			TObsUsed() : obs_idx(0), k2f(NULL) {}
		}; // end of TObsUsed


		inline double reprojection_residuals(
			vector_residuals_t & residuals, // Out:
			const std::vector<TObsUsed> & observations // In:
			) const;

		/** pseudo-huber cost function */
		static inline double huber_kernel(double delta, const double kernel_param)
		{
			return std::abs(2*mrpt::utils::square(kernel_param)*(std::sqrt(1+mrpt::utils::square(delta/kernel_param))-1));
		}

	}; // end of class "RbaEngine"


} // end of namespace "srba"
} // end of namespace "mrpt"

// -----------------------------------------------------------------
//          Include all template implementation files
// -----------------------------------------------------------------
#include "impl/add-observations.h"
#include "impl/alloc_keyframe.h"
#include "impl/alloc_kf2kf_edge.h"
#include "impl/create_kf2kf_edge.h"
#include "impl/define_new_keyframe.h"
#include "impl/jacobians.h"
#include "impl/rba_problem_common.h"
#include "impl/schur.h"
#include "impl/sparse_hessian_build_symbolic.h"
#include "impl/sparse_hessian_update_numeric.h"

#include "impl/spantree_create_complete.h"
#include "impl/spantree_update_symbolic.h"
#include "impl/spantree_update_numeric.h"
#include "impl/spantree_misc.h"

#include "impl/jacobians.h"

#include "impl/export_opengl.h"
#include "impl/export_dot.h"

#include "impl/eval_overall_error.h"

#include "impl/determine_kf2kf_edges_to_create.h"
#include "impl/edge_creation_policy.h"

#include "impl/reprojection_residuals.h"
#include "impl/compute_minus_gradient.h"
#include "impl/optimize_edges.h"
#include "impl/lev-marq_solvers.h"

#include "impl/bfs_visitor.h"
#include "impl/optimize_local_area.h"
// -----------------------------------------------------------------
//            ^^ End of implementation files ^^
// -----------------------------------------------------------------

// Undefine temporary macro for verbose output
#undef VERBOSE_LEVEL

=======
/* +---------------------------------------------------------------------------+
   |                     Mobile Robot Programming Toolkit (MRPT)               |
   |                          http://www.mrpt.org/                             |
   |                                                                           |
   | Copyright (c) 2005-2014, Individual contributors, see AUTHORS file        |
   | See: http://www.mrpt.org/Authors - All rights reserved.                   |
   | Released under BSD License. See details in http://www.mrpt.org/License    |
   +---------------------------------------------------------------------------+ */

#pragma once

/** \file RbaEngine.h
  * \brief This file exposes the public API and data types of libmrpt-srba (it requires also including srba/models/{*.h} to have a complete SLAM/RBA system)
  */

#include <mrpt/utils/CTimeLogger.h>
#include <mrpt/utils/CLoadableOptions.h>
#include <mrpt/opengl/CSetOfObjects.h>

#include "srba_types.h"
#include "srba_options.h"

#define VERBOSE_LEVEL(_LEVEL) if (m_verbose_level>=_LEVEL) std::cout

namespace mrpt
{
/** An heavily template-based implementation of Relative Bundle Adjustment (RBA) - See \ref mrpt_srba_grp */
namespace srba
{
	using namespace std;

	/** The set of default settings for RbaEngine */
	struct RBA_OPTIONS_DEFAULT
	{
		typedef options::sensor_pose_on_robot_none      sensor_pose_on_robot_t;  //!< The sensor pose coincides with the robot pose
		typedef options::observation_noise_identity     obs_noise_matrix_t;      //!< The sensor noise matrix is the same for all observations and equal to \sigma * I(identity)
		typedef options::solver_LM_schur_dense_cholesky solver_t;                //!< Solver algorithm (Default: Lev-Marq, with Schur, with dense Cholesky)
	};

	/** The main class for the mrpt-srba: it defines a Relative Bundle-Adjustment (RBA) problem with (optionally, partially known) landmarks,
	  *   the methods to update it with new observations and to optimize the relative poses with least squares optimizers.
	  *
	  *   The unknowns to be solved are:
	  *		- Relative poses among keyframes.
	  *		- Relative positions of landmarks wrt to their base frame (or no landmarks for graph-SLAM-like problems)
	  *
	  *   The set of known data used to run the optimization comprises:
	  *		- Sequence of all observations.
	  *		- Optional sensor parameters (e.g. camera calibration)
	  *		- Optionally, the relative positions of a subset of landmarks wrt to their base frame (these are the "fixed" or "known" landmarks).
	  *
	  *  See http://www.mrpt.org/srba and the <a href="srba-guide.pdf" >library guide</a> for a list of possible template arguments, code examples, etc.
	  *
	  * \tparam KF2KF_POSE_TYPE The parameterization of keyframe-to-keyframe relative poses (edges, problem unknowns).
	  * \tparam LM_TYPE The parameterization of relative positions of landmarks relative poses (edges).
	  * \tparam OBS_TYPE The type of observations.
	  * \tparam RBA_OPTIONS A struct with nested typedefs which can be used to tune and customize the behavior of this class.
	  */
	template <class KF2KF_POSE_TYPE,class LM_TYPE,class OBS_TYPE, class RBA_OPTIONS = RBA_OPTIONS_DEFAULT>
	class RbaEngine
	{
	public:
		/** @name Templatized typedef's
		    @{ */
		typedef RbaEngine<KF2KF_POSE_TYPE,LM_TYPE,OBS_TYPE,RBA_OPTIONS> rba_engine_t;

		typedef KF2KF_POSE_TYPE kf2kf_pose_type;
		typedef LM_TYPE         lm_type;
		typedef OBS_TYPE        obs_type;
		typedef RBA_OPTIONS     rba_options_type;

		static const size_t REL_POSE_DIMS = KF2KF_POSE_TYPE::REL_POSE_DIMS;
		static const size_t LM_DIMS       = LM_TYPE::LM_DIMS;
		static const size_t OBS_DIMS      = OBS_TYPE::OBS_DIMS;

		typedef typename KF2KF_POSE_TYPE::se_traits_t  se_traits_t; //!< The SE(2) or SE(3) traits struct (for Lie algebra log/exp maps, etc.)

		typedef rba_joint_parameterization_traits_t<KF2KF_POSE_TYPE,LM_TYPE,OBS_TYPE>  traits_t;
		typedef jacobian_traits<KF2KF_POSE_TYPE,LM_TYPE,OBS_TYPE>                      jacobian_traits_t;
		typedef hessian_traits<KF2KF_POSE_TYPE,LM_TYPE,OBS_TYPE>                       hessian_traits_t;
		typedef kf2kf_pose_traits<KF2KF_POSE_TYPE>                                     kf2kf_pose_traits_t;
		typedef landmark_traits<LM_TYPE>                                               landmark_traits_t;
		typedef observation_traits<OBS_TYPE>                                           observation_traits_t;

		typedef sensor_model<LM_TYPE,OBS_TYPE>   sensor_model_t; //!< The sensor model for the specified combination of LM parameterization + observation type.

		typedef typename KF2KF_POSE_TYPE::pose_t  pose_t; //!< The type of relative poses (e.g. mrpt::poses::CPose3D)
		typedef TRBA_Problem_state<KF2KF_POSE_TYPE,LM_TYPE,OBS_TYPE,RBA_OPTIONS> rba_problem_state_t;

		typedef typename rba_problem_state_t::k2f_edge_t k2f_edge_t;
		typedef typename rba_problem_state_t::k2k_edge_t k2k_edge_t;
		typedef typename rba_problem_state_t::k2k_edges_deque_t  k2k_edges_deque_t;  //!< A list (deque) of KF-to-KF edges (unknown relative poses).

		typedef typename kf2kf_pose_traits_t::pose_flag_t pose_flag_t;
		typedef typename kf2kf_pose_traits_t::frameid2pose_map_t  frameid2pose_map_t;
		typedef typename kf2kf_pose_traits_t::TRelativePosesForEachTarget TRelativePosesForEachTarget;
		typedef typename landmark_traits_t::TRelativeLandmarkPosMap TRelativeLandmarkPosMap;  //!< An index of feature IDs and their relative locations
		typedef typename landmark_traits_t::TRelativeLandmarkPos    TRelativeLandmarkPos; //!< One landmark position (relative to its base KF)
		typedef typename traits_t::keyframe_info   keyframe_info;
		typedef typename traits_t::new_kf_observation_t   new_kf_observation_t;
		typedef typename traits_t::new_kf_observations_t  new_kf_observations_t;

		typedef typename kf2kf_pose_traits_t::array_pose_t         array_pose_t;
		typedef typename landmark_traits_t::array_landmark_t       array_landmark_t;
		typedef typename observation_traits_t::array_obs_t         array_obs_t;
		typedef typename observation_traits_t::residual_t          residual_t;
		typedef typename observation_traits_t::vector_residuals_t  vector_residuals_t;
		/** @} */

		/** Default constructor */
		RbaEngine();

		/** All the information returned by the local area optimizer \sa define_new_keyframe() */
		struct TOptimizeExtraOutputInfo
		{
			TOptimizeExtraOutputInfo()
			{
				clear();
			}
			
			size_t  num_observations;     //!< Number of individual feature observations taken into account in the optimization
			size_t  num_jacobians;        //!< Number of Jacobian blocks which had been to be evaluated for each relinearization step.
			size_t  num_kf2kf_edges_optimized; //!< Number of solved unknowns of type "kf-to-kf edge".
			size_t  num_kf2lm_edges_optimized; //!< Number of solved unknowns of type "kf-to-landmark".
			size_t  num_total_scalar_optimized;  //!< The total number of dimensions (scalar values) in all the optimized unknowns.
			size_t  num_span_tree_numeric_updates; //!< Number of poses updated in the spanning tree numeric-update stage.
			double  total_sqr_error_init, total_sqr_error_final; //!< Initial and final total squared error for all the observations
			double  HAp_condition_number; //!< To be computed only if enabled in parameters.compute_condition_number
			
			std::vector<size_t> optimized_k2k_edge_indices; //!< The 0-based indices of all kf-to-kf edges which were considered in the optimization
			std::vector<size_t> optimized_landmark_indices; //!< The 0-based indices of all landmarks whose relative positions were considered as unknowns in the optimization

			/** Other solver-specific output information */
			typename RBA_OPTIONS::solver_t::extra_results_t   extra_results; 

			void clear()
			{
				num_observations = 0;
				num_jacobians = 0;
				num_kf2kf_edges_optimized = 0;
				num_kf2lm_edges_optimized = 0;
				num_total_scalar_optimized = 0;
				num_span_tree_numeric_updates=0;
				total_sqr_error_init=0.;
				total_sqr_error_final=0.;
				HAp_condition_number=0.;
				optimized_k2k_edge_indices.clear();
				optimized_landmark_indices.clear();
				extra_results.clear();
			}
		};

		/** Information returned by RbaEngine::define_new_keyframe() */
		struct TNewKeyFrameInfo
		{
			TKeyFrameID                kf_id;         //!< The ID of the newly created KF.
			std::vector<TNewEdgeInfo>  created_edge_ids;  //!< The newly created edges (minimum: 1 edge)
			TOptimizeExtraOutputInfo   optimize_results;  //!< Results from the least-squares optimization

			void clear()
			{
				kf_id = static_cast<TKeyFrameID>(-1);
				created_edge_ids.clear();
				optimize_results.clear();
			}
		};

		/** @name Main API methods
		    @{ */

		/** The most common entry point for SRBA: append a new keyframe (KF) to the map, automatically creates the required edges
		  *  and optimize the local area around this new KF.
		  *
		  * \param[in]  obs All the landmark observations gathered from this new KF (with data association already solved).
		  * \param[out] out_new_kf_info Returned information about the newly created KF.
		  * \param[in]  run_local_optimization If set to true (default), the local map around the new KF will be optimized (i.e. optimize_local_area() will be called automatically).
		  */
		void define_new_keyframe(
			const typename traits_t::new_kf_observations_t  & obs,
			TNewKeyFrameInfo   & out_new_kf_info,
			const bool           run_local_optimization = true
			);

		/** Parameters for optimize_local_area() */
		struct TOptimizeLocalAreaParams
		{
			bool        optimize_k2k_edges;
			bool        optimize_landmarks;
			TKeyFrameID max_visitable_kf_id; //!< While exploring around the root KF, stop the BFS when KF_ID>=this number (default:infinity)
			size_t      dont_optimize_landmarks_seen_less_than_n_times;  //!< Set to 1 to try to optimize all landmarks even if they're just observed once, which may makes sense depending on the sensor type (default: 2)

			TOptimizeLocalAreaParams() :
				optimize_k2k_edges(true),
				optimize_landmarks(true),
				max_visitable_kf_id( static_cast<TKeyFrameID>(-1) ),
				dont_optimize_landmarks_seen_less_than_n_times( 2 )
			{}
		};

		/** Runs least-squares optimization for all the unknowns within a given topological distance to a given KeyFrame.
		  *
		  * \param[in] observation_indices_to_optimize Indices wrt \a rba_state.all_observations. An empty vector means use ALL the observations involving the selected unknowns.
		  * \note Extra options are available in \a parameters
		  *  \sa define_new_keyframe, add_observation, optimize_edges
		  */
		void optimize_local_area(
			const TKeyFrameID  root_id,
			const unsigned int win_size,
			TOptimizeExtraOutputInfo & out_info,
			const TOptimizeLocalAreaParams &params = TOptimizeLocalAreaParams(),
			const std::vector<size_t> & observation_indices_to_optimize = std::vector<size_t>()
			);


		struct TOpenGLRepresentationOptions : public LM_TYPE::render_mode_t::TOpenGLRepresentationOptionsExtra
		{
			TOpenGLRepresentationOptions() :
				span_tree_max_depth(static_cast<size_t>(-1)),
				draw_unknown_feats(true),
				draw_unknown_feats_ellipses(true),
				draw_unknown_feats_ellipses_quantiles(1),
				show_unknown_feats_ids(true)
			{
			}

			size_t span_tree_max_depth; //!< Maximum spanning tree depth for reconstructing relative poses (default=-1 : infinity)
			bool   draw_unknown_feats;  //!< Draw features with non-fixed rel.pos as well?
			bool   draw_unknown_feats_ellipses;
			double draw_unknown_feats_ellipses_quantiles;
			bool   show_unknown_feats_ids;
		};

		/** Build an opengl representation of the current state of this RBA problem
		  * One of different representations can be generated: those opengl objects passed as NULL smart pointers will not be generated.
		  * \param[out] out_scene If not a NULL smart pointer, at return will hold a 3D view of the current KF, neighbor KFs and landmarks.
		  * \param[out] out_root_tree If not a NULL smart pointer, at return will hold a schematic 2D view of the current KF and its spanning tree.
		  */
		void build_opengl_representation(
			const srba::TKeyFrameID root_keyframe,
			const TOpenGLRepresentationOptions &options,
			mrpt::opengl::CSetOfObjectsPtr out_scene,
			mrpt::opengl::CSetOfObjectsPtr out_root_tree = mrpt::opengl::CSetOfObjectsPtr()
			) const;

		/** Exports all the keyframes (and optionally all landmarks) as a directed graph in DOT (graphviz) format.
		  * \return false on any error writing to target file */
		bool save_graph_as_dot(
			const std::string &targetFileName,
			const bool all_landmarks = false
			) const;

		/** Evaluates the quality of the overall map/landmark estimations, by computing the sum of the squared
		  *  error contributions for all observations. For this, this method may have to compute *very long* shortest paths
		  *  between distant keyframes if no loop-closure edges exist in order to evaluate the best approximation of relative
		  *  coordinates between observing KFs and features' reference KFs.
		  *
		  * The worst-case time consumed by this method is O(M*log(N) + N^2 + N E), N=# of KFs, E=# of edges, M=# of observations.
		  */
		double eval_overall_squared_error() const;

		/** @} */  // End of main API methods
		

		/** @name Extra API methods (for debugging, etc.)
		    @{ */

		/** Reset the entire problem to an empty state (automatically called at construction) */
		void clear();

		/** Users normally won't need to call this directly. Use define_new_keyframe() instead.
		  * This method appends an empty new keyframe to the data structures
		  * \return The ID of the new KF.
		  * \note Runs in O(1)
		  */
		TKeyFrameID alloc_keyframe();

		/** Users normally won't need to call this directly. Use define_new_keyframe() instead.
		  * This method calls:
		  *  1) alloc_kf2kf_edge() for creating the data structures
		  *  2) spanning_tree.update_symbolic_new_node() for updating the spanning trees.
		  *
		  * \note obs is passed just for fixing missing spanning trees when using the policy of pure linear graph.
		  */
		size_t create_kf2kf_edge(
			const TKeyFrameID        new_kf_id,
			const TPairKeyFrameID  & new_edge,
			const typename traits_t::new_kf_observations_t   & obs,
			const pose_t &init_inv_pose_val = pose_t() );


		/** Creates a numeric spanning tree between a given root keyframe and the entire graph, returning it into a user-supplied data structure
		  *  Note that this method does NOT use the depth-limited spanning trees which are built incrementally with the graph. So, it takes an extra cost to
		  *  call this method. For the other trees, see get_rba_state()
		  * \param[in] root_id The root keyframe
		  * \param[out] span_tree The output with all found relative poses. Its previous contents are cleared.
		  * \param[in] max_depth Defaults to std::numeric_limits<size_t>::max() for infinity depth, can be set to a maximum desired depth from the root.
		  * \param[in] aux_ws Auxiliary working space: Set to an uninitialized vector<bool> (it'll automatically initialized) if you want to call this method simultaneously from several threads. Otherwise, setting to NULL will automatically use one working space, reusable between succesive calls.
		  * \sa find_path_bfs
		  */
		void create_complete_spanning_tree(
			const TKeyFrameID   root_id,
			frameid2pose_map_t & span_tree,
			const size_t        max_depth = std::numeric_limits<size_t>::max(),
			std::vector<bool>  * aux_ws = NULL
			) const;

		/** An unconstrained breadth-first search (BFS) for the shortest path between two keyframes.
		  *  Note that this method does NOT use the depth-limited spanning trees which are built incrementally with the graph. So, it takes the extra cost of
		  *  really running a BFS algorithm. For the other precomputed trees, see get_rba_state()
		  *  Edge direction is ignored during the search, i.e. as if we had an undirected graph of Keyframes.
		  *  If both source and target KF coincide, an empty path is returned.
		  * \return true if a path was found.
		  * \note Worst-case computational complexity is that of a BFS over the entire graph: O(V+E), V=number of nodes, E=number of edges.
		  * \sa create_complete_spanning_tree
		  */
		bool find_path_bfs(
			const TKeyFrameID           src_kf,
			const TKeyFrameID           trg_kf,
			std::vector<TKeyFrameID>    & found_path) const
		{
			return rba_state.find_path_bfs(src_kf,trg_kf,&found_path);
		}

		/** Visits all k2k & k2f edges following a BFS starting at a given starting node and up to a given maximum depth.
		  * Only k2k edges are considered for BFS paths.
		  */
		template <
			class KF_VISITOR,
			class FEAT_VISITOR,
			class K2K_EDGE_VISITOR,
			class K2F_EDGE_VISITOR
			>
		void bfs_visitor(
			const TKeyFrameID  root_id,
			const topo_dist_t  max_distance,
			const bool rely_on_prebuilt_spanning_trees,
			KF_VISITOR       & kf_visitor,
			FEAT_VISITOR     & feat_visitor,
			K2K_EDGE_VISITOR & k2k_edge_visitor,
			K2F_EDGE_VISITOR & k2f_edge_visitor ) const;

		/** @} */  // End of Extra API methods


		/** @name Public data fields
			@{ */

		/** Different parameters for the SRBA methods */
		struct TSRBAParameters : public mrpt::utils::CLoadableOptions
		{
			TSRBAParameters();

			/** See docs of mrpt::utils::CLoadableOptions */
			virtual void  loadFromConfigFile(const mrpt::utils::CConfigFileBase & source,const std::string & section);
			/** See docs of mrpt::utils::CLoadableOptions */
			virtual void  saveToConfigFile(mrpt::utils::CConfigFileBase &out,const std::string & section) const;


			/** Parameters for determine_kf2kf_edges_to_create(); custom user-defined policies can be also defined (see tutorials) */
			TEdgeCreationPolicy  edge_creation_policy;

			/** Maximum depth for maintained spanning trees. */
			topo_dist_t          max_tree_depth;

			/** The maximum topological distance of keyframes to be optimized around the most recent keyframe. */
			topo_dist_t          max_optimize_depth;

			size_t              submap_size;
			size_t              min_obs_to_loop_closure; //!< Default:6, reduce to 1 for relative graph-slam
			// -------------------------------------------------------

			// Parameters for optimize_*()
			// -------------------------------------
			bool   optimize_new_edges_alone; //!< (Default:true) Before running a whole "local area" optimization, try to optimize new edges one by one to have a better starting point.
			bool   use_robust_kernel;
			double kernel_param;
			size_t max_iters;
			double max_error_per_obs_to_stop; //!< default: 1e-9
			double max_rho; //!< default: 1.0
			double max_lambda; //!< default: 1e20
			double min_error_reduction_ratio_to_relinearize; //!< default 0.01
			bool   numeric_jacobians; //!< (Default:false) Use a numeric approximation of the Jacobians (very slow!) instead of analytical ones.
			void (*feedback_user_iteration)(unsigned int iter, const double total_sq_err, const double mean_sqroot_error);
			bool   compute_condition_number; //!< Compute and return to the user the Hessian condition number of k2k edges (default=false)

			TCovarianceRecoveryPolicy  cov_recovery; //!< Recover covariance? What method to use? (Default: crpLandmarksApprox)
			// -------------------------------------

		};

		/** The unique struct which hold all the parameters from the different SRBA modules (sensors, optional features, optimizers,...) */
		struct TAllParameters
		{
			/** Different parameters for the SRBA methods \sa sensor_params */
			TSRBAParameters  srba;

			/** Sensor-specific parameters (sensor calibration, etc.) \sa parameters */
			typename OBS_TYPE::TObservationParams   sensor;

			/** Parameters related to the relative pose of sensors wrt the robot (if applicable) */
			typename RBA_OPTIONS::sensor_pose_on_robot_t::parameters_t  sensor_pose;

			/** Parameters related to the sensor noise covariance matrix */
			typename RBA_OPTIONS::obs_noise_matrix_t::parameters_t      obs_noise;
		};

		TAllParameters parameters;

		/** @} */  // End of data fields


		/** Enable or disables time profiling of all operations (default=enabled), which will be reported upon destruction */
		void inline enable_time_profiler(bool enable=true) { m_profiler.enable(enable); }

		const k2k_edges_deque_t & get_k2k_edges() const { return rba_state.k2k_edges; }

		const TRelativeLandmarkPosMap & get_known_feats()   const { return rba_state.known_lms; }
		const TRelativeLandmarkPosMap & get_unknown_feats() const { return rba_state.unknown_lms; }

		const rba_problem_state_t & get_rba_state() const { return rba_state; }
		rba_problem_state_t       & get_rba_state()       { return rba_state; }

		/** Access to the time profiler */
		inline mrpt::utils::CTimeLogger & get_time_profiler() { return m_profiler; }

		/** Changes the verbosity level: 0=None (only critical msgs), 1=verbose, 2=so verbose you'll have to say "Stop!" */
		inline void setVerbosityLevel(int level) { m_verbose_level = level; }

		/** Rebuild the Hessian symbolic information from the given Jacobians.
		  *  \param[out] H Output hessian (must be empty at input)
		  */
		template <class HESS_Ap, class HESS_f,class HESS_Apf, class JACOB_COLUMN_dh_dAp,class JACOB_COLUMN_dh_df>
		static void sparse_hessian_build_symbolic(
			HESS_Ap & HAp,
			HESS_f & Hf,
			HESS_Apf & HApf,
			const std::vector<JACOB_COLUMN_dh_dAp*> & dh_dAp,
			const std::vector<JACOB_COLUMN_dh_df*>  & dh_df);

		/** Rebuild the Hessian symbolic information from the internal pointers to blocks of Jacobians.
			*  Only the upper triangle is filled-in (all what is needed for Cholesky) for square Hessians, in whole for rectangular ones (it depends on the symbolic decomposition, done elsewhere).
			* \tparam SPARSEBLOCKHESSIAN can be: TSparseBlocksHessian_6x6, TSparseBlocksHessian_3x3 or TSparseBlocksHessian_6x3
			* \return The number of Jacobian multiplications skipped due to its observation being marked as "invalid"
			*/
		template <class SPARSEBLOCKHESSIAN>
		size_t sparse_hessian_update_numeric( SPARSEBLOCKHESSIAN & H ) const;


	protected:
		int m_verbose_level; //!< 0: None (only critical msgs), 1: verbose, 2:even more verbose, 3: even more

		typedef std::multimap<size_t,TKeyFrameID,std::greater<size_t> > base_sorted_lst_t;

		/** @name (Protected) Sub-algorithms
		    @{ */

		/** Make a list of base KFs of my new observations, ordered in descending order by # of shared observations: */
		void make_ordered_list_base_kfs(
			const typename traits_t::new_kf_observations_t & obs,
			base_sorted_lst_t            & obs_for_each_base_sorted,
			map<TKeyFrameID,size_t>       *out_obs_for_each_base =NULL ) const;

		/** This method will call edge_creation_policy(), which has predefined algorithms but could be re-defined by the user in a derived class */
		void determine_kf2kf_edges_to_create(
			const TKeyFrameID               new_kf_id,
			const typename traits_t::new_kf_observations_t   & obs,
			std::vector<TNewEdgeInfo> &new_k2k_edge_ids );

		/** Implements the edge-creation policy, by default depending on "parameters.edge_creation_policy" if the user doesn't re-implement this virtual method.
		  * See tutorials for examples of how to implement custom policies. */
		virtual void edge_creation_policy(
			const TKeyFrameID               new_kf_id,
			const typename traits_t::new_kf_observations_t   & obs,
			std::vector<TNewEdgeInfo> &new_k2k_edge_ids );

		/**
		  * \param observation_indices_to_optimize Indices wrt \a rba_state.all_observations. An empty vector means use ALL the observations involving the selected unknowns.
		  * \sa optimize_local_area
		  */
		void optimize_edges(
			const std::vector<size_t> & run_k2k_edges,
			const std::vector<size_t> & run_feat_ids_in,
			TOptimizeExtraOutputInfo & out_info,
			const std::vector<size_t> & observation_indices_to_optimize = std::vector<size_t>()
			);

		/** @} */

		/** Aux visitor struct, used in optimize_local_area() */
		struct VisitorOptimizeLocalArea
		{
			VisitorOptimizeLocalArea(const rba_problem_state_t & rba_state_, const TOptimizeLocalAreaParams &params_) :
				rba_state(rba_state_),
				params(params_)
			{ }

			const rba_problem_state_t & rba_state;
			const TOptimizeLocalAreaParams &params;

			vector<size_t> k2k_edges_to_optimize, lm_IDs_to_optimize;
			map<TLandmarkID,size_t>  lm_times_seen;

			/* Implementation of FEAT_VISITOR */
			inline bool visit_filter_feat(const TLandmarkID lm_ID,const topo_dist_t cur_dist)
			{
				return false; // Don't need to visit landmark nodes.
			}
			inline void visit_feat(const TLandmarkID lm_ID,const topo_dist_t cur_dist)
			{
				// Nothing to do
			}

			/* Implementation of KF_VISITOR */
			inline bool visit_filter_kf(const TKeyFrameID kf_ID,const topo_dist_t cur_dist)
			{
				return (kf_ID<=params.max_visitable_kf_id);
			}
			inline void visit_kf(const TKeyFrameID kf_ID,const topo_dist_t cur_dist)
			{
				// Nothing to do.
			}

			/* Implementation of K2K_EDGE_VISITOR */
			inline bool visit_filter_k2k(const TKeyFrameID current_kf, const TKeyFrameID next_kf,const k2k_edge_t* edge, const topo_dist_t cur_dist)
			{
				return true; // Visit all k2k edges
			}
			inline void visit_k2k(const TKeyFrameID current_kf, const TKeyFrameID next_kf,const k2k_edge_t* edge, const topo_dist_t cur_dist)
			{
				if (params.optimize_k2k_edges)
					k2k_edges_to_optimize.push_back(edge->id);
			}

			/* Implementation of K2F_EDGE_VISITOR */
			inline bool visit_filter_k2f(const TKeyFrameID current_kf, const k2f_edge_t* edge, const topo_dist_t cur_dist)
			{
				return params.optimize_landmarks; // Yes: visit all feature nodes if we're asked to
			}
			inline void visit_k2f(const TKeyFrameID current_kf, const k2f_edge_t* edge, const topo_dist_t cur_dist)
			{
				if (!edge->feat_has_known_rel_pos)
				{
					const TLandmarkID lm_ID = edge->obs.obs.feat_id;
					// Use an "==" so we only add the LM_ID to the list ONCE, just when it passes the threshold
					if (++lm_times_seen[lm_ID] == params.dont_optimize_landmarks_seen_less_than_n_times)
						lm_IDs_to_optimize.push_back(lm_ID);
				}
			}
		};

	private:
		rba_problem_state_t  rba_state;  //!< All the beef is here.

		mutable std::vector<bool> m_complete_st_ws; //!< Temporary working space used in \a create_complete_spanning_tree()

		/** Profiler for all SRBA operations
		  *  Enabled by default, can be disabled with \a enable_time_profiler(false)
		  */
		mutable mrpt::utils::CTimeLogger  m_profiler;

		/** Creates a new known/unknown position landmark (upon first LM observation ), and expands Jacobians with new observation
		  * \param[in] new_obs The basic data on the observed landmark: landmark ID, keyframe from which it's observed and parameters ("z" vector) of the observation itself (e.g. pixel coordinates).
		  * \param[in] fixed_relative_position If not NULL, this is the first observation of a landmark with a fixed, known position. Each such feature can be created only once, next observations MUST have this field set to NULL as with normal ("unfixed") landmarks.
		  * \param[in] unknown_relative_position_init_val Can be set to not-NULL only upon the first observation of a landmark with an unknown relative position. The feature will be created with this initial value for its relative position wrt the KF (further optimization will refine that value).
		  *
		  * \return The 0-based index of the new observation
		  *
		  * \note Both \a fixed_relative_position and \a unknown_relative_position_init_val CAN'T be set to !=NULL at once.
		  *
		  * \note If new edges had been introduced before this observation, make sure the symbolic spanning trees are up-to-date!
		  *
		  * \note Runs in O(P+log C), with:
		  *   - C=typical amount of KFs which all see the same landmark,
		  *   - P=typical number of kf2kf edges between observing and the base KF of the observed landmark.
		  */
		size_t add_observation(
			const TKeyFrameID         observing_kf_id,
			const typename observation_traits_t::observation_t     & new_obs,
			const array_landmark_t * fixed_relative_position = NULL,
			const array_landmark_t * unknown_relative_position_init_val = NULL
			);

		typedef typename jacobian_traits<KF2KF_POSE_TYPE,LM_TYPE,OBS_TYPE>::TSparseBlocksJacobians_dh_dAp TSparseBlocksJacobians_dh_dAp;
		typedef typename jacobian_traits<KF2KF_POSE_TYPE,LM_TYPE,OBS_TYPE>::TSparseBlocksJacobians_dh_df TSparseBlocksJacobians_dh_df;

		/** Prepare the list of all required KF roots whose spanning trees need numeric updates with each optimization iteration */
		void prepare_Jacobians_required_tree_roots(
			std::set<TKeyFrameID>  & kfs_num_spantrees_to_update,
			const std::vector<typename TSparseBlocksJacobians_dh_dAp::col_t*> &lst_JacobCols_dAp,
			const std::vector<typename TSparseBlocksJacobians_dh_df::col_t*>  &lst_JacobCols_df );


		/** Re-evaluate all Jacobians numerically using their symbolic info. Return overall number of block Jacobians */
		size_t recompute_all_Jacobians(
			std::vector<typename TSparseBlocksJacobians_dh_dAp::col_t*> &lst_JacobCols_dAp,
			std::vector<typename TSparseBlocksJacobians_dh_df::col_t*>  &lst_JacobCols_df,
			std::vector<const pose_flag_t*>    * out_list_of_required_num_poses = NULL );

		/** Private aux structure for BFS searches. */
		struct TBFSEntryEdges
		{
			TBFSEntryEdges() : dist( numeric_limits<topo_dist_t>::max() ), edge(NULL)
			{}

			TKeyFrameID prev;
			topo_dist_t dist;
			const k2k_edge_t* edge;
		};


		/** ====================================================================
		                         j,i                    lm_id,base_id
		             \partial  h            \partial  h
		                         l                      obs_frame_id
		   dh_dp = ------------------ = ---------------------------------
		                         d+1                    cur_id
		             \partial  p            \partial  p
		                         d                      stp.next_node

		    See tech report:
		     "A tutorial on SE(3) transformation parameterizations and
		      on-manifold optimization", Jose-Luis Blanco, 2010.
		   ==================================================================== */
		void compute_jacobian_dh_dp(
			typename TSparseBlocksJacobians_dh_dAp::TEntry  &jacob,
			const k2f_edge_t & observation,
			const k2k_edges_deque_t  &k2k_edges,
			std::vector<const pose_flag_t*>    *out_list_of_required_num_poses) const;

		/** ====================================================================
		                         j,i                    lm_id,base_id
		             \partial  h            \partial  h
		                         l                      obs_frame_id
		   dh_df = ------------------ = ---------------------------------

		             \partial  f            \partial  f

		     Note: f=relative position of landmark with respect to its base kf
		   ==================================================================== */
		void compute_jacobian_dh_df(
			typename TSparseBlocksJacobians_dh_df::TEntry  &jacob,
			const k2f_edge_t & observation,
			std::vector<const pose_flag_t*> *out_list_of_required_num_poses) const;

		void gl_aux_draw_node(mrpt::opengl::CSetOfObjects &soo, const std::string &label, const float x, const float y) const;

		const pose_t aux_null_pose; //!< A fixed SE(3) pose at the origin (used when we need a pointer or a reference to a "null transformation").

		struct TNumeric_dh_dAp_params
		{
			TNumeric_dh_dAp_params(
				const size_t  _k2k_edge_id,
				const pose_t * _pose_d1_wrt_obs,
				const pose_t & _pose_base_wrt_d1,
				const array_landmark_t & _xji_i,
				const bool _is_inverse_dir,
				const k2k_edges_deque_t  &_k2k_edges,
				const typename OBS_TYPE::TObservationParams   & _sensor_params,
				const typename RBA_OPTIONS::sensor_pose_on_robot_t::parameters_t  & _sensor_pose
				) :
			k2k_edge_id(_k2k_edge_id),
			pose_d1_wrt_obs(_pose_d1_wrt_obs),
			pose_base_wrt_d1(_pose_base_wrt_d1),
			xji_i(_xji_i),
			is_inverse_dir(_is_inverse_dir),
			k2k_edges(_k2k_edges),
			sensor_params(_sensor_params),
			sensor_pose(_sensor_pose)
			{
			}

			const size_t k2k_edge_id;
			const pose_t * pose_d1_wrt_obs;
			const pose_t & pose_base_wrt_d1;
			const array_landmark_t & xji_i;
			const bool is_inverse_dir;
			const k2k_edges_deque_t  &k2k_edges;
			const typename OBS_TYPE::TObservationParams   & sensor_params;
			const typename RBA_OPTIONS::sensor_pose_on_robot_t::parameters_t  & sensor_pose;
		};

		struct TNumeric_dh_df_params
		{
			TNumeric_dh_df_params(
				const pose_t * _pose_base_wrt_obs,
				const array_landmark_t & _xji_i,
				const typename OBS_TYPE::TObservationParams   & _sensor_params,
				const typename RBA_OPTIONS::sensor_pose_on_robot_t::parameters_t  & _sensor_pose
				) :
			pose_base_wrt_obs(_pose_base_wrt_obs),
			xji_i(_xji_i),
			sensor_params(_sensor_params),
			sensor_pose(_sensor_pose)
			{
			}

			const pose_t * pose_base_wrt_obs;
			const array_landmark_t & xji_i;
			const typename OBS_TYPE::TObservationParams   & sensor_params;
			const typename RBA_OPTIONS::sensor_pose_on_robot_t::parameters_t  & sensor_pose;
		};

		/** Auxiliary method for numeric Jacobian: numerically evaluates the new observation "y" for a small increment "x" in a relative KF-to-KF pose */
		static void numeric_dh_dAp(const array_pose_t &x, const TNumeric_dh_dAp_params& params, array_obs_t &y);
		/** Auxiliary method for numeric Jacobian: numerically evaluates the new observation "y" for a small increment "x" in a landmark position  */
		static void numeric_dh_df(const array_landmark_t &x, const TNumeric_dh_df_params& params, array_obs_t &y);

		static inline void add_edge_ij_to_list_needed_roots(std::set<TKeyFrameID>  & lst, const TKeyFrameID i, const TKeyFrameID j)
		{
			lst.insert(i);
			lst.insert(j);
		}

		void compute_minus_gradient(
			mrpt::math::CVectorDouble & minus_grad,
			const std::vector<typename TSparseBlocksJacobians_dh_dAp::col_t*> & sparse_jacobs_Ap,
			const std::vector<typename TSparseBlocksJacobians_dh_df::col_t*> & sparse_jacobs_f,
			const vector_residuals_t  & residuals,
			const std::map<size_t,size_t> &obs_global_idx2residual_idx
			) const;

		/** Each of the observations used during the optimization */
		struct TObsUsed
		{
			TObsUsed(const size_t obs_idx_, k2f_edge_t * const k2f_) : obs_idx(obs_idx_),k2f(k2f_)
			{ }

			size_t      obs_idx; //!< Global index in all_observations
			k2f_edge_t*  k2f;     //!< Obs data

		private:
			// Don't use this constructor
			TObsUsed() : obs_idx(0), k2f(NULL) {}
		}; // end of TObsUsed


		inline double reprojection_residuals(
			vector_residuals_t & residuals, // Out:
			const std::vector<TObsUsed> & observations // In:
			) const;

		/** pseudo-huber cost function */
		static inline double huber_kernel(double delta, const double kernel_param)
		{
			return std::abs(2*mrpt::utils::square(kernel_param)*(std::sqrt(1+mrpt::utils::square(delta/kernel_param))-1));
		}

	}; // end of class "RbaEngine"


} // end of namespace "srba"
} // end of namespace "mrpt"

// -----------------------------------------------------------------
//          Include all template implementation files
// -----------------------------------------------------------------
#include "impl/add-observations.h"
#include "impl/alloc_keyframe.h"
#include "impl/alloc_kf2kf_edge.h"
#include "impl/create_kf2kf_edge.h"
#include "impl/define_new_keyframe.h"
#include "impl/jacobians.h"
#include "impl/rba_problem_common.h"
#include "impl/schur.h"
#include "impl/sparse_hessian_build_symbolic.h"
#include "impl/sparse_hessian_update_numeric.h"

#include "impl/spantree_create_complete.h"
#include "impl/spantree_update_symbolic.h"
#include "impl/spantree_update_numeric.h"
#include "impl/spantree_misc.h"

#include "impl/jacobians.h"

#include "impl/export_opengl.h"
#include "impl/export_dot.h"

#include "impl/eval_overall_error.h"

#include "impl/determine_kf2kf_edges_to_create.h"
#include "impl/edge_creation_policy.h"

#include "impl/reprojection_residuals.h"
#include "impl/compute_minus_gradient.h"
#include "impl/optimize_edges.h"
#include "impl/lev-marq_solvers.h"

#include "impl/bfs_visitor.h"
#include "impl/optimize_local_area.h"
// -----------------------------------------------------------------
//            ^^ End of implementation files ^^
// -----------------------------------------------------------------

// Undefine temporary macro for verbose output
#undef VERBOSE_LEVEL
>>>>>>> 9b3d9325
<|MERGE_RESOLUTION|>--- conflicted
+++ resolved
@@ -1,4 +1,3 @@
-<<<<<<< HEAD
 /* +---------------------------------------------------------------------------+
    |                     Mobile Robot Programming Toolkit (MRPT)               |
    |                          http://www.mrpt.org/                             |
@@ -797,801 +796,3 @@
 
 // Undefine temporary macro for verbose output
 #undef VERBOSE_LEVEL
-
-=======
-/* +---------------------------------------------------------------------------+
-   |                     Mobile Robot Programming Toolkit (MRPT)               |
-   |                          http://www.mrpt.org/                             |
-   |                                                                           |
-   | Copyright (c) 2005-2014, Individual contributors, see AUTHORS file        |
-   | See: http://www.mrpt.org/Authors - All rights reserved.                   |
-   | Released under BSD License. See details in http://www.mrpt.org/License    |
-   +---------------------------------------------------------------------------+ */
-
-#pragma once
-
-/** \file RbaEngine.h
-  * \brief This file exposes the public API and data types of libmrpt-srba (it requires also including srba/models/{*.h} to have a complete SLAM/RBA system)
-  */
-
-#include <mrpt/utils/CTimeLogger.h>
-#include <mrpt/utils/CLoadableOptions.h>
-#include <mrpt/opengl/CSetOfObjects.h>
-
-#include "srba_types.h"
-#include "srba_options.h"
-
-#define VERBOSE_LEVEL(_LEVEL) if (m_verbose_level>=_LEVEL) std::cout
-
-namespace mrpt
-{
-/** An heavily template-based implementation of Relative Bundle Adjustment (RBA) - See \ref mrpt_srba_grp */
-namespace srba
-{
-	using namespace std;
-
-	/** The set of default settings for RbaEngine */
-	struct RBA_OPTIONS_DEFAULT
-	{
-		typedef options::sensor_pose_on_robot_none      sensor_pose_on_robot_t;  //!< The sensor pose coincides with the robot pose
-		typedef options::observation_noise_identity     obs_noise_matrix_t;      //!< The sensor noise matrix is the same for all observations and equal to \sigma * I(identity)
-		typedef options::solver_LM_schur_dense_cholesky solver_t;                //!< Solver algorithm (Default: Lev-Marq, with Schur, with dense Cholesky)
-	};
-
-	/** The main class for the mrpt-srba: it defines a Relative Bundle-Adjustment (RBA) problem with (optionally, partially known) landmarks,
-	  *   the methods to update it with new observations and to optimize the relative poses with least squares optimizers.
-	  *
-	  *   The unknowns to be solved are:
-	  *		- Relative poses among keyframes.
-	  *		- Relative positions of landmarks wrt to their base frame (or no landmarks for graph-SLAM-like problems)
-	  *
-	  *   The set of known data used to run the optimization comprises:
-	  *		- Sequence of all observations.
-	  *		- Optional sensor parameters (e.g. camera calibration)
-	  *		- Optionally, the relative positions of a subset of landmarks wrt to their base frame (these are the "fixed" or "known" landmarks).
-	  *
-	  *  See http://www.mrpt.org/srba and the <a href="srba-guide.pdf" >library guide</a> for a list of possible template arguments, code examples, etc.
-	  *
-	  * \tparam KF2KF_POSE_TYPE The parameterization of keyframe-to-keyframe relative poses (edges, problem unknowns).
-	  * \tparam LM_TYPE The parameterization of relative positions of landmarks relative poses (edges).
-	  * \tparam OBS_TYPE The type of observations.
-	  * \tparam RBA_OPTIONS A struct with nested typedefs which can be used to tune and customize the behavior of this class.
-	  */
-	template <class KF2KF_POSE_TYPE,class LM_TYPE,class OBS_TYPE, class RBA_OPTIONS = RBA_OPTIONS_DEFAULT>
-	class RbaEngine
-	{
-	public:
-		/** @name Templatized typedef's
-		    @{ */
-		typedef RbaEngine<KF2KF_POSE_TYPE,LM_TYPE,OBS_TYPE,RBA_OPTIONS> rba_engine_t;
-
-		typedef KF2KF_POSE_TYPE kf2kf_pose_type;
-		typedef LM_TYPE         lm_type;
-		typedef OBS_TYPE        obs_type;
-		typedef RBA_OPTIONS     rba_options_type;
-
-		static const size_t REL_POSE_DIMS = KF2KF_POSE_TYPE::REL_POSE_DIMS;
-		static const size_t LM_DIMS       = LM_TYPE::LM_DIMS;
-		static const size_t OBS_DIMS      = OBS_TYPE::OBS_DIMS;
-
-		typedef typename KF2KF_POSE_TYPE::se_traits_t  se_traits_t; //!< The SE(2) or SE(3) traits struct (for Lie algebra log/exp maps, etc.)
-
-		typedef rba_joint_parameterization_traits_t<KF2KF_POSE_TYPE,LM_TYPE,OBS_TYPE>  traits_t;
-		typedef jacobian_traits<KF2KF_POSE_TYPE,LM_TYPE,OBS_TYPE>                      jacobian_traits_t;
-		typedef hessian_traits<KF2KF_POSE_TYPE,LM_TYPE,OBS_TYPE>                       hessian_traits_t;
-		typedef kf2kf_pose_traits<KF2KF_POSE_TYPE>                                     kf2kf_pose_traits_t;
-		typedef landmark_traits<LM_TYPE>                                               landmark_traits_t;
-		typedef observation_traits<OBS_TYPE>                                           observation_traits_t;
-
-		typedef sensor_model<LM_TYPE,OBS_TYPE>   sensor_model_t; //!< The sensor model for the specified combination of LM parameterization + observation type.
-
-		typedef typename KF2KF_POSE_TYPE::pose_t  pose_t; //!< The type of relative poses (e.g. mrpt::poses::CPose3D)
-		typedef TRBA_Problem_state<KF2KF_POSE_TYPE,LM_TYPE,OBS_TYPE,RBA_OPTIONS> rba_problem_state_t;
-
-		typedef typename rba_problem_state_t::k2f_edge_t k2f_edge_t;
-		typedef typename rba_problem_state_t::k2k_edge_t k2k_edge_t;
-		typedef typename rba_problem_state_t::k2k_edges_deque_t  k2k_edges_deque_t;  //!< A list (deque) of KF-to-KF edges (unknown relative poses).
-
-		typedef typename kf2kf_pose_traits_t::pose_flag_t pose_flag_t;
-		typedef typename kf2kf_pose_traits_t::frameid2pose_map_t  frameid2pose_map_t;
-		typedef typename kf2kf_pose_traits_t::TRelativePosesForEachTarget TRelativePosesForEachTarget;
-		typedef typename landmark_traits_t::TRelativeLandmarkPosMap TRelativeLandmarkPosMap;  //!< An index of feature IDs and their relative locations
-		typedef typename landmark_traits_t::TRelativeLandmarkPos    TRelativeLandmarkPos; //!< One landmark position (relative to its base KF)
-		typedef typename traits_t::keyframe_info   keyframe_info;
-		typedef typename traits_t::new_kf_observation_t   new_kf_observation_t;
-		typedef typename traits_t::new_kf_observations_t  new_kf_observations_t;
-
-		typedef typename kf2kf_pose_traits_t::array_pose_t         array_pose_t;
-		typedef typename landmark_traits_t::array_landmark_t       array_landmark_t;
-		typedef typename observation_traits_t::array_obs_t         array_obs_t;
-		typedef typename observation_traits_t::residual_t          residual_t;
-		typedef typename observation_traits_t::vector_residuals_t  vector_residuals_t;
-		/** @} */
-
-		/** Default constructor */
-		RbaEngine();
-
-		/** All the information returned by the local area optimizer \sa define_new_keyframe() */
-		struct TOptimizeExtraOutputInfo
-		{
-			TOptimizeExtraOutputInfo()
-			{
-				clear();
-			}
-			
-			size_t  num_observations;     //!< Number of individual feature observations taken into account in the optimization
-			size_t  num_jacobians;        //!< Number of Jacobian blocks which had been to be evaluated for each relinearization step.
-			size_t  num_kf2kf_edges_optimized; //!< Number of solved unknowns of type "kf-to-kf edge".
-			size_t  num_kf2lm_edges_optimized; //!< Number of solved unknowns of type "kf-to-landmark".
-			size_t  num_total_scalar_optimized;  //!< The total number of dimensions (scalar values) in all the optimized unknowns.
-			size_t  num_span_tree_numeric_updates; //!< Number of poses updated in the spanning tree numeric-update stage.
-			double  total_sqr_error_init, total_sqr_error_final; //!< Initial and final total squared error for all the observations
-			double  HAp_condition_number; //!< To be computed only if enabled in parameters.compute_condition_number
-			
-			std::vector<size_t> optimized_k2k_edge_indices; //!< The 0-based indices of all kf-to-kf edges which were considered in the optimization
-			std::vector<size_t> optimized_landmark_indices; //!< The 0-based indices of all landmarks whose relative positions were considered as unknowns in the optimization
-
-			/** Other solver-specific output information */
-			typename RBA_OPTIONS::solver_t::extra_results_t   extra_results; 
-
-			void clear()
-			{
-				num_observations = 0;
-				num_jacobians = 0;
-				num_kf2kf_edges_optimized = 0;
-				num_kf2lm_edges_optimized = 0;
-				num_total_scalar_optimized = 0;
-				num_span_tree_numeric_updates=0;
-				total_sqr_error_init=0.;
-				total_sqr_error_final=0.;
-				HAp_condition_number=0.;
-				optimized_k2k_edge_indices.clear();
-				optimized_landmark_indices.clear();
-				extra_results.clear();
-			}
-		};
-
-		/** Information returned by RbaEngine::define_new_keyframe() */
-		struct TNewKeyFrameInfo
-		{
-			TKeyFrameID                kf_id;         //!< The ID of the newly created KF.
-			std::vector<TNewEdgeInfo>  created_edge_ids;  //!< The newly created edges (minimum: 1 edge)
-			TOptimizeExtraOutputInfo   optimize_results;  //!< Results from the least-squares optimization
-
-			void clear()
-			{
-				kf_id = static_cast<TKeyFrameID>(-1);
-				created_edge_ids.clear();
-				optimize_results.clear();
-			}
-		};
-
-		/** @name Main API methods
-		    @{ */
-
-		/** The most common entry point for SRBA: append a new keyframe (KF) to the map, automatically creates the required edges
-		  *  and optimize the local area around this new KF.
-		  *
-		  * \param[in]  obs All the landmark observations gathered from this new KF (with data association already solved).
-		  * \param[out] out_new_kf_info Returned information about the newly created KF.
-		  * \param[in]  run_local_optimization If set to true (default), the local map around the new KF will be optimized (i.e. optimize_local_area() will be called automatically).
-		  */
-		void define_new_keyframe(
-			const typename traits_t::new_kf_observations_t  & obs,
-			TNewKeyFrameInfo   & out_new_kf_info,
-			const bool           run_local_optimization = true
-			);
-
-		/** Parameters for optimize_local_area() */
-		struct TOptimizeLocalAreaParams
-		{
-			bool        optimize_k2k_edges;
-			bool        optimize_landmarks;
-			TKeyFrameID max_visitable_kf_id; //!< While exploring around the root KF, stop the BFS when KF_ID>=this number (default:infinity)
-			size_t      dont_optimize_landmarks_seen_less_than_n_times;  //!< Set to 1 to try to optimize all landmarks even if they're just observed once, which may makes sense depending on the sensor type (default: 2)
-
-			TOptimizeLocalAreaParams() :
-				optimize_k2k_edges(true),
-				optimize_landmarks(true),
-				max_visitable_kf_id( static_cast<TKeyFrameID>(-1) ),
-				dont_optimize_landmarks_seen_less_than_n_times( 2 )
-			{}
-		};
-
-		/** Runs least-squares optimization for all the unknowns within a given topological distance to a given KeyFrame.
-		  *
-		  * \param[in] observation_indices_to_optimize Indices wrt \a rba_state.all_observations. An empty vector means use ALL the observations involving the selected unknowns.
-		  * \note Extra options are available in \a parameters
-		  *  \sa define_new_keyframe, add_observation, optimize_edges
-		  */
-		void optimize_local_area(
-			const TKeyFrameID  root_id,
-			const unsigned int win_size,
-			TOptimizeExtraOutputInfo & out_info,
-			const TOptimizeLocalAreaParams &params = TOptimizeLocalAreaParams(),
-			const std::vector<size_t> & observation_indices_to_optimize = std::vector<size_t>()
-			);
-
-
-		struct TOpenGLRepresentationOptions : public LM_TYPE::render_mode_t::TOpenGLRepresentationOptionsExtra
-		{
-			TOpenGLRepresentationOptions() :
-				span_tree_max_depth(static_cast<size_t>(-1)),
-				draw_unknown_feats(true),
-				draw_unknown_feats_ellipses(true),
-				draw_unknown_feats_ellipses_quantiles(1),
-				show_unknown_feats_ids(true)
-			{
-			}
-
-			size_t span_tree_max_depth; //!< Maximum spanning tree depth for reconstructing relative poses (default=-1 : infinity)
-			bool   draw_unknown_feats;  //!< Draw features with non-fixed rel.pos as well?
-			bool   draw_unknown_feats_ellipses;
-			double draw_unknown_feats_ellipses_quantiles;
-			bool   show_unknown_feats_ids;
-		};
-
-		/** Build an opengl representation of the current state of this RBA problem
-		  * One of different representations can be generated: those opengl objects passed as NULL smart pointers will not be generated.
-		  * \param[out] out_scene If not a NULL smart pointer, at return will hold a 3D view of the current KF, neighbor KFs and landmarks.
-		  * \param[out] out_root_tree If not a NULL smart pointer, at return will hold a schematic 2D view of the current KF and its spanning tree.
-		  */
-		void build_opengl_representation(
-			const srba::TKeyFrameID root_keyframe,
-			const TOpenGLRepresentationOptions &options,
-			mrpt::opengl::CSetOfObjectsPtr out_scene,
-			mrpt::opengl::CSetOfObjectsPtr out_root_tree = mrpt::opengl::CSetOfObjectsPtr()
-			) const;
-
-		/** Exports all the keyframes (and optionally all landmarks) as a directed graph in DOT (graphviz) format.
-		  * \return false on any error writing to target file */
-		bool save_graph_as_dot(
-			const std::string &targetFileName,
-			const bool all_landmarks = false
-			) const;
-
-		/** Evaluates the quality of the overall map/landmark estimations, by computing the sum of the squared
-		  *  error contributions for all observations. For this, this method may have to compute *very long* shortest paths
-		  *  between distant keyframes if no loop-closure edges exist in order to evaluate the best approximation of relative
-		  *  coordinates between observing KFs and features' reference KFs.
-		  *
-		  * The worst-case time consumed by this method is O(M*log(N) + N^2 + N E), N=# of KFs, E=# of edges, M=# of observations.
-		  */
-		double eval_overall_squared_error() const;
-
-		/** @} */  // End of main API methods
-		
-
-		/** @name Extra API methods (for debugging, etc.)
-		    @{ */
-
-		/** Reset the entire problem to an empty state (automatically called at construction) */
-		void clear();
-
-		/** Users normally won't need to call this directly. Use define_new_keyframe() instead.
-		  * This method appends an empty new keyframe to the data structures
-		  * \return The ID of the new KF.
-		  * \note Runs in O(1)
-		  */
-		TKeyFrameID alloc_keyframe();
-
-		/** Users normally won't need to call this directly. Use define_new_keyframe() instead.
-		  * This method calls:
-		  *  1) alloc_kf2kf_edge() for creating the data structures
-		  *  2) spanning_tree.update_symbolic_new_node() for updating the spanning trees.
-		  *
-		  * \note obs is passed just for fixing missing spanning trees when using the policy of pure linear graph.
-		  */
-		size_t create_kf2kf_edge(
-			const TKeyFrameID        new_kf_id,
-			const TPairKeyFrameID  & new_edge,
-			const typename traits_t::new_kf_observations_t   & obs,
-			const pose_t &init_inv_pose_val = pose_t() );
-
-
-		/** Creates a numeric spanning tree between a given root keyframe and the entire graph, returning it into a user-supplied data structure
-		  *  Note that this method does NOT use the depth-limited spanning trees which are built incrementally with the graph. So, it takes an extra cost to
-		  *  call this method. For the other trees, see get_rba_state()
-		  * \param[in] root_id The root keyframe
-		  * \param[out] span_tree The output with all found relative poses. Its previous contents are cleared.
-		  * \param[in] max_depth Defaults to std::numeric_limits<size_t>::max() for infinity depth, can be set to a maximum desired depth from the root.
-		  * \param[in] aux_ws Auxiliary working space: Set to an uninitialized vector<bool> (it'll automatically initialized) if you want to call this method simultaneously from several threads. Otherwise, setting to NULL will automatically use one working space, reusable between succesive calls.
-		  * \sa find_path_bfs
-		  */
-		void create_complete_spanning_tree(
-			const TKeyFrameID   root_id,
-			frameid2pose_map_t & span_tree,
-			const size_t        max_depth = std::numeric_limits<size_t>::max(),
-			std::vector<bool>  * aux_ws = NULL
-			) const;
-
-		/** An unconstrained breadth-first search (BFS) for the shortest path between two keyframes.
-		  *  Note that this method does NOT use the depth-limited spanning trees which are built incrementally with the graph. So, it takes the extra cost of
-		  *  really running a BFS algorithm. For the other precomputed trees, see get_rba_state()
-		  *  Edge direction is ignored during the search, i.e. as if we had an undirected graph of Keyframes.
-		  *  If both source and target KF coincide, an empty path is returned.
-		  * \return true if a path was found.
-		  * \note Worst-case computational complexity is that of a BFS over the entire graph: O(V+E), V=number of nodes, E=number of edges.
-		  * \sa create_complete_spanning_tree
-		  */
-		bool find_path_bfs(
-			const TKeyFrameID           src_kf,
-			const TKeyFrameID           trg_kf,
-			std::vector<TKeyFrameID>    & found_path) const
-		{
-			return rba_state.find_path_bfs(src_kf,trg_kf,&found_path);
-		}
-
-		/** Visits all k2k & k2f edges following a BFS starting at a given starting node and up to a given maximum depth.
-		  * Only k2k edges are considered for BFS paths.
-		  */
-		template <
-			class KF_VISITOR,
-			class FEAT_VISITOR,
-			class K2K_EDGE_VISITOR,
-			class K2F_EDGE_VISITOR
-			>
-		void bfs_visitor(
-			const TKeyFrameID  root_id,
-			const topo_dist_t  max_distance,
-			const bool rely_on_prebuilt_spanning_trees,
-			KF_VISITOR       & kf_visitor,
-			FEAT_VISITOR     & feat_visitor,
-			K2K_EDGE_VISITOR & k2k_edge_visitor,
-			K2F_EDGE_VISITOR & k2f_edge_visitor ) const;
-
-		/** @} */  // End of Extra API methods
-
-
-		/** @name Public data fields
-			@{ */
-
-		/** Different parameters for the SRBA methods */
-		struct TSRBAParameters : public mrpt::utils::CLoadableOptions
-		{
-			TSRBAParameters();
-
-			/** See docs of mrpt::utils::CLoadableOptions */
-			virtual void  loadFromConfigFile(const mrpt::utils::CConfigFileBase & source,const std::string & section);
-			/** See docs of mrpt::utils::CLoadableOptions */
-			virtual void  saveToConfigFile(mrpt::utils::CConfigFileBase &out,const std::string & section) const;
-
-
-			/** Parameters for determine_kf2kf_edges_to_create(); custom user-defined policies can be also defined (see tutorials) */
-			TEdgeCreationPolicy  edge_creation_policy;
-
-			/** Maximum depth for maintained spanning trees. */
-			topo_dist_t          max_tree_depth;
-
-			/** The maximum topological distance of keyframes to be optimized around the most recent keyframe. */
-			topo_dist_t          max_optimize_depth;
-
-			size_t              submap_size;
-			size_t              min_obs_to_loop_closure; //!< Default:6, reduce to 1 for relative graph-slam
-			// -------------------------------------------------------
-
-			// Parameters for optimize_*()
-			// -------------------------------------
-			bool   optimize_new_edges_alone; //!< (Default:true) Before running a whole "local area" optimization, try to optimize new edges one by one to have a better starting point.
-			bool   use_robust_kernel;
-			double kernel_param;
-			size_t max_iters;
-			double max_error_per_obs_to_stop; //!< default: 1e-9
-			double max_rho; //!< default: 1.0
-			double max_lambda; //!< default: 1e20
-			double min_error_reduction_ratio_to_relinearize; //!< default 0.01
-			bool   numeric_jacobians; //!< (Default:false) Use a numeric approximation of the Jacobians (very slow!) instead of analytical ones.
-			void (*feedback_user_iteration)(unsigned int iter, const double total_sq_err, const double mean_sqroot_error);
-			bool   compute_condition_number; //!< Compute and return to the user the Hessian condition number of k2k edges (default=false)
-
-			TCovarianceRecoveryPolicy  cov_recovery; //!< Recover covariance? What method to use? (Default: crpLandmarksApprox)
-			// -------------------------------------
-
-		};
-
-		/** The unique struct which hold all the parameters from the different SRBA modules (sensors, optional features, optimizers,...) */
-		struct TAllParameters
-		{
-			/** Different parameters for the SRBA methods \sa sensor_params */
-			TSRBAParameters  srba;
-
-			/** Sensor-specific parameters (sensor calibration, etc.) \sa parameters */
-			typename OBS_TYPE::TObservationParams   sensor;
-
-			/** Parameters related to the relative pose of sensors wrt the robot (if applicable) */
-			typename RBA_OPTIONS::sensor_pose_on_robot_t::parameters_t  sensor_pose;
-
-			/** Parameters related to the sensor noise covariance matrix */
-			typename RBA_OPTIONS::obs_noise_matrix_t::parameters_t      obs_noise;
-		};
-
-		TAllParameters parameters;
-
-		/** @} */  // End of data fields
-
-
-		/** Enable or disables time profiling of all operations (default=enabled), which will be reported upon destruction */
-		void inline enable_time_profiler(bool enable=true) { m_profiler.enable(enable); }
-
-		const k2k_edges_deque_t & get_k2k_edges() const { return rba_state.k2k_edges; }
-
-		const TRelativeLandmarkPosMap & get_known_feats()   const { return rba_state.known_lms; }
-		const TRelativeLandmarkPosMap & get_unknown_feats() const { return rba_state.unknown_lms; }
-
-		const rba_problem_state_t & get_rba_state() const { return rba_state; }
-		rba_problem_state_t       & get_rba_state()       { return rba_state; }
-
-		/** Access to the time profiler */
-		inline mrpt::utils::CTimeLogger & get_time_profiler() { return m_profiler; }
-
-		/** Changes the verbosity level: 0=None (only critical msgs), 1=verbose, 2=so verbose you'll have to say "Stop!" */
-		inline void setVerbosityLevel(int level) { m_verbose_level = level; }
-
-		/** Rebuild the Hessian symbolic information from the given Jacobians.
-		  *  \param[out] H Output hessian (must be empty at input)
-		  */
-		template <class HESS_Ap, class HESS_f,class HESS_Apf, class JACOB_COLUMN_dh_dAp,class JACOB_COLUMN_dh_df>
-		static void sparse_hessian_build_symbolic(
-			HESS_Ap & HAp,
-			HESS_f & Hf,
-			HESS_Apf & HApf,
-			const std::vector<JACOB_COLUMN_dh_dAp*> & dh_dAp,
-			const std::vector<JACOB_COLUMN_dh_df*>  & dh_df);
-
-		/** Rebuild the Hessian symbolic information from the internal pointers to blocks of Jacobians.
-			*  Only the upper triangle is filled-in (all what is needed for Cholesky) for square Hessians, in whole for rectangular ones (it depends on the symbolic decomposition, done elsewhere).
-			* \tparam SPARSEBLOCKHESSIAN can be: TSparseBlocksHessian_6x6, TSparseBlocksHessian_3x3 or TSparseBlocksHessian_6x3
-			* \return The number of Jacobian multiplications skipped due to its observation being marked as "invalid"
-			*/
-		template <class SPARSEBLOCKHESSIAN>
-		size_t sparse_hessian_update_numeric( SPARSEBLOCKHESSIAN & H ) const;
-
-
-	protected:
-		int m_verbose_level; //!< 0: None (only critical msgs), 1: verbose, 2:even more verbose, 3: even more
-
-		typedef std::multimap<size_t,TKeyFrameID,std::greater<size_t> > base_sorted_lst_t;
-
-		/** @name (Protected) Sub-algorithms
-		    @{ */
-
-		/** Make a list of base KFs of my new observations, ordered in descending order by # of shared observations: */
-		void make_ordered_list_base_kfs(
-			const typename traits_t::new_kf_observations_t & obs,
-			base_sorted_lst_t            & obs_for_each_base_sorted,
-			map<TKeyFrameID,size_t>       *out_obs_for_each_base =NULL ) const;
-
-		/** This method will call edge_creation_policy(), which has predefined algorithms but could be re-defined by the user in a derived class */
-		void determine_kf2kf_edges_to_create(
-			const TKeyFrameID               new_kf_id,
-			const typename traits_t::new_kf_observations_t   & obs,
-			std::vector<TNewEdgeInfo> &new_k2k_edge_ids );
-
-		/** Implements the edge-creation policy, by default depending on "parameters.edge_creation_policy" if the user doesn't re-implement this virtual method.
-		  * See tutorials for examples of how to implement custom policies. */
-		virtual void edge_creation_policy(
-			const TKeyFrameID               new_kf_id,
-			const typename traits_t::new_kf_observations_t   & obs,
-			std::vector<TNewEdgeInfo> &new_k2k_edge_ids );
-
-		/**
-		  * \param observation_indices_to_optimize Indices wrt \a rba_state.all_observations. An empty vector means use ALL the observations involving the selected unknowns.
-		  * \sa optimize_local_area
-		  */
-		void optimize_edges(
-			const std::vector<size_t> & run_k2k_edges,
-			const std::vector<size_t> & run_feat_ids_in,
-			TOptimizeExtraOutputInfo & out_info,
-			const std::vector<size_t> & observation_indices_to_optimize = std::vector<size_t>()
-			);
-
-		/** @} */
-
-		/** Aux visitor struct, used in optimize_local_area() */
-		struct VisitorOptimizeLocalArea
-		{
-			VisitorOptimizeLocalArea(const rba_problem_state_t & rba_state_, const TOptimizeLocalAreaParams &params_) :
-				rba_state(rba_state_),
-				params(params_)
-			{ }
-
-			const rba_problem_state_t & rba_state;
-			const TOptimizeLocalAreaParams &params;
-
-			vector<size_t> k2k_edges_to_optimize, lm_IDs_to_optimize;
-			map<TLandmarkID,size_t>  lm_times_seen;
-
-			/* Implementation of FEAT_VISITOR */
-			inline bool visit_filter_feat(const TLandmarkID lm_ID,const topo_dist_t cur_dist)
-			{
-				return false; // Don't need to visit landmark nodes.
-			}
-			inline void visit_feat(const TLandmarkID lm_ID,const topo_dist_t cur_dist)
-			{
-				// Nothing to do
-			}
-
-			/* Implementation of KF_VISITOR */
-			inline bool visit_filter_kf(const TKeyFrameID kf_ID,const topo_dist_t cur_dist)
-			{
-				return (kf_ID<=params.max_visitable_kf_id);
-			}
-			inline void visit_kf(const TKeyFrameID kf_ID,const topo_dist_t cur_dist)
-			{
-				// Nothing to do.
-			}
-
-			/* Implementation of K2K_EDGE_VISITOR */
-			inline bool visit_filter_k2k(const TKeyFrameID current_kf, const TKeyFrameID next_kf,const k2k_edge_t* edge, const topo_dist_t cur_dist)
-			{
-				return true; // Visit all k2k edges
-			}
-			inline void visit_k2k(const TKeyFrameID current_kf, const TKeyFrameID next_kf,const k2k_edge_t* edge, const topo_dist_t cur_dist)
-			{
-				if (params.optimize_k2k_edges)
-					k2k_edges_to_optimize.push_back(edge->id);
-			}
-
-			/* Implementation of K2F_EDGE_VISITOR */
-			inline bool visit_filter_k2f(const TKeyFrameID current_kf, const k2f_edge_t* edge, const topo_dist_t cur_dist)
-			{
-				return params.optimize_landmarks; // Yes: visit all feature nodes if we're asked to
-			}
-			inline void visit_k2f(const TKeyFrameID current_kf, const k2f_edge_t* edge, const topo_dist_t cur_dist)
-			{
-				if (!edge->feat_has_known_rel_pos)
-				{
-					const TLandmarkID lm_ID = edge->obs.obs.feat_id;
-					// Use an "==" so we only add the LM_ID to the list ONCE, just when it passes the threshold
-					if (++lm_times_seen[lm_ID] == params.dont_optimize_landmarks_seen_less_than_n_times)
-						lm_IDs_to_optimize.push_back(lm_ID);
-				}
-			}
-		};
-
-	private:
-		rba_problem_state_t  rba_state;  //!< All the beef is here.
-
-		mutable std::vector<bool> m_complete_st_ws; //!< Temporary working space used in \a create_complete_spanning_tree()
-
-		/** Profiler for all SRBA operations
-		  *  Enabled by default, can be disabled with \a enable_time_profiler(false)
-		  */
-		mutable mrpt::utils::CTimeLogger  m_profiler;
-
-		/** Creates a new known/unknown position landmark (upon first LM observation ), and expands Jacobians with new observation
-		  * \param[in] new_obs The basic data on the observed landmark: landmark ID, keyframe from which it's observed and parameters ("z" vector) of the observation itself (e.g. pixel coordinates).
-		  * \param[in] fixed_relative_position If not NULL, this is the first observation of a landmark with a fixed, known position. Each such feature can be created only once, next observations MUST have this field set to NULL as with normal ("unfixed") landmarks.
-		  * \param[in] unknown_relative_position_init_val Can be set to not-NULL only upon the first observation of a landmark with an unknown relative position. The feature will be created with this initial value for its relative position wrt the KF (further optimization will refine that value).
-		  *
-		  * \return The 0-based index of the new observation
-		  *
-		  * \note Both \a fixed_relative_position and \a unknown_relative_position_init_val CAN'T be set to !=NULL at once.
-		  *
-		  * \note If new edges had been introduced before this observation, make sure the symbolic spanning trees are up-to-date!
-		  *
-		  * \note Runs in O(P+log C), with:
-		  *   - C=typical amount of KFs which all see the same landmark,
-		  *   - P=typical number of kf2kf edges between observing and the base KF of the observed landmark.
-		  */
-		size_t add_observation(
-			const TKeyFrameID         observing_kf_id,
-			const typename observation_traits_t::observation_t     & new_obs,
-			const array_landmark_t * fixed_relative_position = NULL,
-			const array_landmark_t * unknown_relative_position_init_val = NULL
-			);
-
-		typedef typename jacobian_traits<KF2KF_POSE_TYPE,LM_TYPE,OBS_TYPE>::TSparseBlocksJacobians_dh_dAp TSparseBlocksJacobians_dh_dAp;
-		typedef typename jacobian_traits<KF2KF_POSE_TYPE,LM_TYPE,OBS_TYPE>::TSparseBlocksJacobians_dh_df TSparseBlocksJacobians_dh_df;
-
-		/** Prepare the list of all required KF roots whose spanning trees need numeric updates with each optimization iteration */
-		void prepare_Jacobians_required_tree_roots(
-			std::set<TKeyFrameID>  & kfs_num_spantrees_to_update,
-			const std::vector<typename TSparseBlocksJacobians_dh_dAp::col_t*> &lst_JacobCols_dAp,
-			const std::vector<typename TSparseBlocksJacobians_dh_df::col_t*>  &lst_JacobCols_df );
-
-
-		/** Re-evaluate all Jacobians numerically using their symbolic info. Return overall number of block Jacobians */
-		size_t recompute_all_Jacobians(
-			std::vector<typename TSparseBlocksJacobians_dh_dAp::col_t*> &lst_JacobCols_dAp,
-			std::vector<typename TSparseBlocksJacobians_dh_df::col_t*>  &lst_JacobCols_df,
-			std::vector<const pose_flag_t*>    * out_list_of_required_num_poses = NULL );
-
-		/** Private aux structure for BFS searches. */
-		struct TBFSEntryEdges
-		{
-			TBFSEntryEdges() : dist( numeric_limits<topo_dist_t>::max() ), edge(NULL)
-			{}
-
-			TKeyFrameID prev;
-			topo_dist_t dist;
-			const k2k_edge_t* edge;
-		};
-
-
-		/** ====================================================================
-		                         j,i                    lm_id,base_id
-		             \partial  h            \partial  h
-		                         l                      obs_frame_id
-		   dh_dp = ------------------ = ---------------------------------
-		                         d+1                    cur_id
-		             \partial  p            \partial  p
-		                         d                      stp.next_node
-
-		    See tech report:
-		     "A tutorial on SE(3) transformation parameterizations and
-		      on-manifold optimization", Jose-Luis Blanco, 2010.
-		   ==================================================================== */
-		void compute_jacobian_dh_dp(
-			typename TSparseBlocksJacobians_dh_dAp::TEntry  &jacob,
-			const k2f_edge_t & observation,
-			const k2k_edges_deque_t  &k2k_edges,
-			std::vector<const pose_flag_t*>    *out_list_of_required_num_poses) const;
-
-		/** ====================================================================
-		                         j,i                    lm_id,base_id
-		             \partial  h            \partial  h
-		                         l                      obs_frame_id
-		   dh_df = ------------------ = ---------------------------------
-
-		             \partial  f            \partial  f
-
-		     Note: f=relative position of landmark with respect to its base kf
-		   ==================================================================== */
-		void compute_jacobian_dh_df(
-			typename TSparseBlocksJacobians_dh_df::TEntry  &jacob,
-			const k2f_edge_t & observation,
-			std::vector<const pose_flag_t*> *out_list_of_required_num_poses) const;
-
-		void gl_aux_draw_node(mrpt::opengl::CSetOfObjects &soo, const std::string &label, const float x, const float y) const;
-
-		const pose_t aux_null_pose; //!< A fixed SE(3) pose at the origin (used when we need a pointer or a reference to a "null transformation").
-
-		struct TNumeric_dh_dAp_params
-		{
-			TNumeric_dh_dAp_params(
-				const size_t  _k2k_edge_id,
-				const pose_t * _pose_d1_wrt_obs,
-				const pose_t & _pose_base_wrt_d1,
-				const array_landmark_t & _xji_i,
-				const bool _is_inverse_dir,
-				const k2k_edges_deque_t  &_k2k_edges,
-				const typename OBS_TYPE::TObservationParams   & _sensor_params,
-				const typename RBA_OPTIONS::sensor_pose_on_robot_t::parameters_t  & _sensor_pose
-				) :
-			k2k_edge_id(_k2k_edge_id),
-			pose_d1_wrt_obs(_pose_d1_wrt_obs),
-			pose_base_wrt_d1(_pose_base_wrt_d1),
-			xji_i(_xji_i),
-			is_inverse_dir(_is_inverse_dir),
-			k2k_edges(_k2k_edges),
-			sensor_params(_sensor_params),
-			sensor_pose(_sensor_pose)
-			{
-			}
-
-			const size_t k2k_edge_id;
-			const pose_t * pose_d1_wrt_obs;
-			const pose_t & pose_base_wrt_d1;
-			const array_landmark_t & xji_i;
-			const bool is_inverse_dir;
-			const k2k_edges_deque_t  &k2k_edges;
-			const typename OBS_TYPE::TObservationParams   & sensor_params;
-			const typename RBA_OPTIONS::sensor_pose_on_robot_t::parameters_t  & sensor_pose;
-		};
-
-		struct TNumeric_dh_df_params
-		{
-			TNumeric_dh_df_params(
-				const pose_t * _pose_base_wrt_obs,
-				const array_landmark_t & _xji_i,
-				const typename OBS_TYPE::TObservationParams   & _sensor_params,
-				const typename RBA_OPTIONS::sensor_pose_on_robot_t::parameters_t  & _sensor_pose
-				) :
-			pose_base_wrt_obs(_pose_base_wrt_obs),
-			xji_i(_xji_i),
-			sensor_params(_sensor_params),
-			sensor_pose(_sensor_pose)
-			{
-			}
-
-			const pose_t * pose_base_wrt_obs;
-			const array_landmark_t & xji_i;
-			const typename OBS_TYPE::TObservationParams   & sensor_params;
-			const typename RBA_OPTIONS::sensor_pose_on_robot_t::parameters_t  & sensor_pose;
-		};
-
-		/** Auxiliary method for numeric Jacobian: numerically evaluates the new observation "y" for a small increment "x" in a relative KF-to-KF pose */
-		static void numeric_dh_dAp(const array_pose_t &x, const TNumeric_dh_dAp_params& params, array_obs_t &y);
-		/** Auxiliary method for numeric Jacobian: numerically evaluates the new observation "y" for a small increment "x" in a landmark position  */
-		static void numeric_dh_df(const array_landmark_t &x, const TNumeric_dh_df_params& params, array_obs_t &y);
-
-		static inline void add_edge_ij_to_list_needed_roots(std::set<TKeyFrameID>  & lst, const TKeyFrameID i, const TKeyFrameID j)
-		{
-			lst.insert(i);
-			lst.insert(j);
-		}
-
-		void compute_minus_gradient(
-			mrpt::math::CVectorDouble & minus_grad,
-			const std::vector<typename TSparseBlocksJacobians_dh_dAp::col_t*> & sparse_jacobs_Ap,
-			const std::vector<typename TSparseBlocksJacobians_dh_df::col_t*> & sparse_jacobs_f,
-			const vector_residuals_t  & residuals,
-			const std::map<size_t,size_t> &obs_global_idx2residual_idx
-			) const;
-
-		/** Each of the observations used during the optimization */
-		struct TObsUsed
-		{
-			TObsUsed(const size_t obs_idx_, k2f_edge_t * const k2f_) : obs_idx(obs_idx_),k2f(k2f_)
-			{ }
-
-			size_t      obs_idx; //!< Global index in all_observations
-			k2f_edge_t*  k2f;     //!< Obs data
-
-		private:
-			// Don't use this constructor
-			TObsUsed() : obs_idx(0), k2f(NULL) {}
-		}; // end of TObsUsed
-
-
-		inline double reprojection_residuals(
-			vector_residuals_t & residuals, // Out:
-			const std::vector<TObsUsed> & observations // In:
-			) const;
-
-		/** pseudo-huber cost function */
-		static inline double huber_kernel(double delta, const double kernel_param)
-		{
-			return std::abs(2*mrpt::utils::square(kernel_param)*(std::sqrt(1+mrpt::utils::square(delta/kernel_param))-1));
-		}
-
-	}; // end of class "RbaEngine"
-
-
-} // end of namespace "srba"
-} // end of namespace "mrpt"
-
-// -----------------------------------------------------------------
-//          Include all template implementation files
-// -----------------------------------------------------------------
-#include "impl/add-observations.h"
-#include "impl/alloc_keyframe.h"
-#include "impl/alloc_kf2kf_edge.h"
-#include "impl/create_kf2kf_edge.h"
-#include "impl/define_new_keyframe.h"
-#include "impl/jacobians.h"
-#include "impl/rba_problem_common.h"
-#include "impl/schur.h"
-#include "impl/sparse_hessian_build_symbolic.h"
-#include "impl/sparse_hessian_update_numeric.h"
-
-#include "impl/spantree_create_complete.h"
-#include "impl/spantree_update_symbolic.h"
-#include "impl/spantree_update_numeric.h"
-#include "impl/spantree_misc.h"
-
-#include "impl/jacobians.h"
-
-#include "impl/export_opengl.h"
-#include "impl/export_dot.h"
-
-#include "impl/eval_overall_error.h"
-
-#include "impl/determine_kf2kf_edges_to_create.h"
-#include "impl/edge_creation_policy.h"
-
-#include "impl/reprojection_residuals.h"
-#include "impl/compute_minus_gradient.h"
-#include "impl/optimize_edges.h"
-#include "impl/lev-marq_solvers.h"
-
-#include "impl/bfs_visitor.h"
-#include "impl/optimize_local_area.h"
-// -----------------------------------------------------------------
-//            ^^ End of implementation files ^^
-// -----------------------------------------------------------------
-
-// Undefine temporary macro for verbose output
-#undef VERBOSE_LEVEL
->>>>>>> 9b3d9325
